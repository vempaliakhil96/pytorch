#!/bin/bash

# Required environment variable: $BUILD_ENVIRONMENT
# (This is set by default in the Docker images we build, so you don't
# need to set it yourself.

set -ex

# shellcheck source=./common.sh
source "$(dirname "${BASH_SOURCE[0]}")/common.sh"


# Do not change workspace permissions for ROCm CI jobs
# as it can leave workspace with bad permissions for cancelled jobs
if [[ "$BUILD_ENVIRONMENT" != *rocm* ]]; then
  # Workaround for dind-rootless userid mapping (https://github.com/pytorch/ci-infra/issues/96)
  WORKSPACE_ORIGINAL_OWNER_ID=$(stat -c '%u' "/var/lib/jenkins/workspace")
  cleanup_workspace() {
    echo "sudo may print the following warning message that can be ignored. The chown command will still run."
    echo "    sudo: setrlimit(RLIMIT_STACK): Operation not permitted"
    echo "For more details refer to https://github.com/sudo-project/sudo/issues/42"
    sudo chown -R "$WORKSPACE_ORIGINAL_OWNER_ID" /var/lib/jenkins/workspace
  }
  # Disable shellcheck SC2064 as we want to parse the original owner immediately.
  # shellcheck disable=SC2064
  trap_add cleanup_workspace EXIT
  sudo chown -R jenkins /var/lib/jenkins/workspace
  git config --global --add safe.directory /var/lib/jenkins/workspace
fi

echo "Environment variables:"
env

TORCH_INSTALL_DIR=$(python -c "import site; print(site.getsitepackages()[0])")/torch
TORCH_BIN_DIR="$TORCH_INSTALL_DIR"/bin
TORCH_LIB_DIR="$TORCH_INSTALL_DIR"/lib
TORCH_TEST_DIR="$TORCH_INSTALL_DIR"/test

BUILD_DIR="build"
BUILD_RENAMED_DIR="build_renamed"
BUILD_BIN_DIR="$BUILD_DIR"/bin

#Set Default values for these variables in case they are not set
SHARD_NUMBER="${SHARD_NUMBER:=1}"
NUM_TEST_SHARDS="${NUM_TEST_SHARDS:=1}"

export VALGRIND=ON
# export TORCH_INDUCTOR_INSTALL_GXX=ON
if [[ "$BUILD_ENVIRONMENT" == *clang9* ]]; then
  # clang9 appears to miscompile code involving c10::optional<c10::SymInt>,
  # such that valgrind complains along these lines:
  #
  # Conditional jump or move depends on uninitialised value(s)
  #    at 0x40303A: ~optional_base (Optional.h:281)
  #    by 0x40303A: call (Dispatcher.h:448)
  #    by 0x40303A: call(at::Tensor const&, c10::ArrayRef<c10::SymInt>, c10::ArrayRef<c10::SymInt>, c10::optional<c10::SymInt>) (basic.cpp:10)
  #    by 0x403700: main (basic.cpp:16)
  #  Uninitialised value was created by a stack allocation
  #    at 0x402AAA: call(at::Tensor const&, c10::ArrayRef<c10::SymInt>, c10::ArrayRef<c10::SymInt>, c10::optional<c10::SymInt>) (basic.cpp:6)
  #
  # The problem does not appear with gcc or newer versions of clang (we tested
  # clang14).  So we suppress valgrind testing for clang9 specifically.
  # You may need to suppress it for other versions of clang if they still have
  # the bug.
  #
  # A minimal repro for the valgrind error is below:
  #
  # #include <ATen/ATen.h>
  # #include <ATen/core/dispatch/Dispatcher.h>
  #
  # using namespace at;
  #
  # Tensor call(const at::Tensor & self, c10::SymIntArrayRef size, c10::SymIntArrayRef stride, c10::optional<c10::SymInt> storage_offset) {
  #   auto op = c10::Dispatcher::singleton()
  #       .findSchemaOrThrow(at::_ops::as_strided::name, at::_ops::as_strided::overload_name)
  #       .typed<at::_ops::as_strided::schema>();
  #   return op.call(self, size, stride, storage_offset);
  # }
  #
  # int main(int argv) {
  #   Tensor b = empty({3, 4});
  #   auto z = call(b, b.sym_sizes(), b.sym_strides(), c10::nullopt);
  # }
  export VALGRIND=OFF
fi

if [[ "${PYTORCH_TEST_RERUN_DISABLED_TESTS}" == "1" ]] || [[ "${CONTINUE_THROUGH_ERROR}" == "1" ]]; then
  # When rerunning disable tests, do not generate core dumps as it could consume
  # the runner disk space when crashed tests are run multiple times. Running out
  # of space is a nasty issue because there is no space left to even download the
  # GHA to clean up the disk
  #
  # We also want to turn off core dump when CONTINUE_THROUGH_ERROR is set as there
  # is a small risk of having multiple core files generated. Arguably, they are not
  # that useful in this case anyway and the test will still continue
  ulimit -c 0

  # Note that by piping the core dump to a script set in /proc/sys/kernel/core_pattern
  # as documented in https://man7.org/linux/man-pages/man5/core.5.html, we could
  # dynamically stop generating more core file when the disk space drops below a
  # certain threshold. However, this is not supported inside Docker container atm
fi

# Get fully qualified path using realpath
if [[ "$BUILD_ENVIRONMENT" != *bazel* ]]; then
  CUSTOM_TEST_ARTIFACT_BUILD_DIR=$(realpath "${CUSTOM_TEST_ARTIFACT_BUILD_DIR:-"build/custom_test_artifacts"}")
fi

# Reduce set of tests to include when running run_test.py
if [[ -n $TESTS_TO_INCLUDE ]]; then
  echo "Setting INCLUDE_CLAUSE"
  INCLUDE_CLAUSE="--include $TESTS_TO_INCLUDE"
fi

echo "Environment variables"
env

echo "Testing pytorch"

export LANG=C.UTF-8

PR_NUMBER=${PR_NUMBER:-${CIRCLE_PR_NUMBER:-}}

if [[ "$TEST_CONFIG" == 'default' ]]; then
  export CUDA_VISIBLE_DEVICES=0
  export HIP_VISIBLE_DEVICES=0
fi

if [[ "$TEST_CONFIG" == 'distributed' ]] && [[ "$BUILD_ENVIRONMENT" == *rocm* ]]; then
  export HIP_VISIBLE_DEVICES=0,1
fi

if [[ "$TEST_CONFIG" == 'slow' ]]; then
  export PYTORCH_TEST_WITH_SLOW=1
  export PYTORCH_TEST_SKIP_FAST=1
fi

if [[ "$BUILD_ENVIRONMENT" == *slow-gradcheck* ]]; then
  export PYTORCH_TEST_WITH_SLOW_GRADCHECK=1
  # TODO: slow gradcheck tests run out of memory a lot recently, so setting this
  # to run them sequentially with only one process to mitigate the issue
  export PYTORCH_TEST_CUDA_MEM_LEAK_CHECK=1
fi

if [[ "$BUILD_ENVIRONMENT" == *cuda* || "$BUILD_ENVIRONMENT" == *rocm* ]]; then
  # Used so that only cuda/rocm specific versions of tests are generated
  # mainly used so that we're not spending extra cycles testing cpu
  # devices on expensive gpu machines
  export PYTORCH_TESTING_DEVICE_ONLY_FOR="cuda"
elif [[ "$BUILD_ENVIRONMENT" == *xpu* ]]; then
  export PYTORCH_TESTING_DEVICE_ONLY_FOR="xpu"
  # setting PYTHON_TEST_EXTRA_OPTION
  export PYTHON_TEST_EXTRA_OPTION="--xpu"
fi

if [[ "$TEST_CONFIG" == *crossref* ]]; then
  export PYTORCH_TEST_WITH_CROSSREF=1
fi

if [[ "$BUILD_ENVIRONMENT" == *rocm* ]]; then
  # regression in ROCm 6.0 on MI50 CI runners due to hipblaslt; remove in 6.1
  export VALGRIND=OFF
  # Print GPU info
  rocminfo
  rocminfo | grep -E 'Name:.*\sgfx|Marketing'
fi

if [[ "$BUILD_ENVIRONMENT" == *xpu* ]]; then
  # Source Intel oneAPI envrioment script to enable xpu runtime related libraries
  # refer to https://www.intel.com/content/www/us/en/docs/oneapi/programming-guide/2024-0/use-the-setvars-and-oneapi-vars-scripts-with-linux.html
  # shellcheck disable=SC1091
  source /opt/intel/oneapi/compiler/latest/env/vars.sh
  # Check XPU status before testing
  xpu-smi discovery
fi

if [[ "$BUILD_ENVIRONMENT" != *-bazel-* ]] ; then
  # JIT C++ extensions require ninja.
  pip_install --user "ninja==1.10.2"
  # ninja is installed in $HOME/.local/bin, e.g., /var/lib/jenkins/.local/bin for CI user jenkins
  # but this script should be runnable by any user, including root
  export PATH="$HOME/.local/bin:$PATH"
fi

if [[ "$BUILD_ENVIRONMENT" == *aarch64* ]]; then
  # TODO: revisit this once the CI is stabilized on aarch64 linux
  export VALGRIND=OFF
fi

install_tlparse

# DANGER WILL ROBINSON.  The LD_PRELOAD here could cause you problems
# if you're not careful.  Check this if you made some changes and the
# ASAN test is not working
if [[ "$BUILD_ENVIRONMENT" == *asan* ]]; then
    export ASAN_OPTIONS=detect_leaks=0:symbolize=1:detect_stack_use_after_return=true:strict_init_order=true:detect_odr_violation=1:detect_container_overflow=0:check_initialization_order=true:debug=true
    export UBSAN_OPTIONS=print_stacktrace=1:suppressions=$PWD/ubsan.supp
    export PYTORCH_TEST_WITH_ASAN=1
    export PYTORCH_TEST_WITH_UBSAN=1
    # TODO: Figure out how to avoid hard-coding these paths
    export ASAN_SYMBOLIZER_PATH=/usr/lib/llvm-15/bin/llvm-symbolizer
    export TORCH_USE_RTLD_GLOBAL=1
    # NB: We load libtorch.so with RTLD_GLOBAL for UBSAN, unlike our
    # default behavior.
    #
    # The reason for this is that without RTLD_GLOBAL, if we load multiple
    # libraries that depend on libtorch (as is the case with C++ extensions), we
    # will get multiple copies of libtorch in our address space.  When UBSAN is
    # turned on, it will do a bunch of virtual pointer consistency checks which
    # won't work correctly.  When this happens, you get a violation like:
    #
    #    member call on address XXXXXX which does not point to an object of
    #    type 'std::_Sp_counted_base<__gnu_cxx::_Lock_policy::_S_atomic>'
    #    XXXXXX note: object is of type
    #    'std::_Sp_counted_ptr<torch::nn::LinearImpl*, (__gnu_cxx::_Lock_policy)2>'
    #
    # (NB: the textual types of the objects here are misleading, because
    # they actually line up; it just so happens that there's two copies
    # of the type info floating around in the address space, so they
    # don't pointer compare equal.  See also
    #   https://github.com/google/sanitizers/issues/1175
    #
    # UBSAN is kind of right here: if we relied on RTTI across C++ extension
    # modules they would indeed do the wrong thing;  but in our codebase, we
    # don't use RTTI (because it doesn't work in mobile).  To appease
    # UBSAN, however, it's better if we ensure all the copies agree!
    #
    # By the way, an earlier version of this code attempted to load
    # libtorch_python.so with LD_PRELOAD, which has a similar effect of causing
    # it to be loaded globally.  This isn't really a good idea though, because
    # it depends on a ton of dynamic libraries that most programs aren't gonna
    # have, and it applies to child processes.

    # TODO: get rid of the hardcoded path
    export LD_PRELOAD=/usr/lib/llvm-15/lib/clang/15.0.7/lib/linux/libclang_rt.asan-x86_64.so
    # Disable valgrind for asan
    export VALGRIND=OFF

    (cd test && python -c "import torch; print(torch.__version__, torch.version.git_version)")
    echo "The next four invocations are expected to crash; if they don't that means ASAN/UBSAN is misconfigured"
    (cd test && ! get_exit_code python -c "import torch; torch._C._crash_if_csrc_asan(3)")
    #(cd test && ! get_exit_code python -c "import torch; torch._C._crash_if_csrc_ubsan(0)")
    (cd test && ! get_exit_code python -c "import torch; torch._C._crash_if_vptr_ubsan()")
    (cd test && ! get_exit_code python -c "import torch; torch._C._crash_if_aten_asan(3)")
fi

# The torch._C._crash_if_debug_asserts_fail() function should only fail if both of the following are true:
# 1. The build is in debug mode
# 2. The value 424242 is passed in
# This tests that the debug asserts are working correctly.
if [[ "$BUILD_ENVIRONMENT" == *-debug* ]]; then
    echo "We are in debug mode: $BUILD_ENVIRONMENT. Expect the python assertion to fail"
    (cd test && ! get_exit_code python -c "import torch; torch._C._crash_if_debug_asserts_fail(424242)")
elif [[ "$BUILD_ENVIRONMENT" != *-bazel-* ]]; then
    # Noop when debug is disabled. Skip bazel jobs because torch isn't available there yet.
    echo "We are not in debug mode: $BUILD_ENVIRONMENT. Expect the assertion to pass"
    (cd test && python -c "import torch; torch._C._crash_if_debug_asserts_fail(424242)")
fi

if [[ $TEST_CONFIG == 'nogpu_NO_AVX2' ]]; then
  export ATEN_CPU_CAPABILITY=default
elif [[ $TEST_CONFIG == 'nogpu_AVX512' ]]; then
  export ATEN_CPU_CAPABILITY=avx2
fi

test_python_legacy_jit() {
  time python test/run_test.py --include test_jit_legacy test_jit_fuser_legacy --verbose
  assert_git_not_dirty
}

test_python_shard() {
  if [[ -z "$NUM_TEST_SHARDS" ]]; then
    echo "NUM_TEST_SHARDS must be defined to run a Python test shard"
    exit 1
  fi

  # Bare --include flag is not supported and quoting for lint ends up with flag not being interpreted correctly
  # shellcheck disable=SC2086

  # modify LD_LIBRARY_PATH to ensure it has the conda env.
  # This set of tests has been shown to be buggy without it for the split-build
  time python test/run_test.py --exclude-jit-executor --exclude-distributed-tests $INCLUDE_CLAUSE --shard "$1" "$NUM_TEST_SHARDS" --verbose $PYTHON_TEST_EXTRA_OPTION

  assert_git_not_dirty
}

test_python() {
  # shellcheck disable=SC2086
  time python test/run_test.py --exclude-jit-executor --exclude-distributed-tests $INCLUDE_CLAUSE --verbose $PYTHON_TEST_EXTRA_OPTION
  assert_git_not_dirty
}


test_dynamo_shard() {
  if [[ -z "$NUM_TEST_SHARDS" ]]; then
    echo "NUM_TEST_SHARDS must be defined to run a Python test shard"
    exit 1
  fi
  python tools/dynamo/verify_dynamo.py
  # PLEASE DO NOT ADD ADDITIONAL EXCLUDES HERE.
  # Instead, use @skipIfTorchDynamo on your tests.
  time python test/run_test.py --dynamo \
    --exclude-inductor-tests \
    --exclude-jit-executor \
    --exclude-distributed-tests \
    --exclude-torch-export-tests \
    --shard "$1" "$NUM_TEST_SHARDS" \
    --verbose
  assert_git_not_dirty
}

test_inductor_distributed() {
  # Smuggle a few multi-gpu tests here so that we don't have to request another large node
  echo "Testing multi_gpu tests in test_torchinductor"
  python test/run_test.py -i inductor/test_torchinductor.py -k test_multi_gpu --verbose
  python test/run_test.py -i inductor/test_aot_inductor.py -k test_non_default_cuda_device --verbose
  python test/run_test.py -i inductor/test_aot_inductor.py -k test_replicate_on_devices --verbose
  python test/run_test.py -i distributed/test_c10d_functional_native.py --verbose
  python test/run_test.py -i distributed/_tensor/test_dtensor_compile.py --verbose
  python test/run_test.py -i distributed/tensor/parallel/test_fsdp_2d_parallel.py --verbose
  python test/run_test.py -i distributed/_composable/fsdp/test_fully_shard_comm.py --verbose
  python test/run_test.py -i distributed/_composable/fsdp/test_fully_shard_training.py -k test_train_parity_multi_group --verbose
  python test/run_test.py -i distributed/_composable/fsdp/test_fully_shard_training.py -k test_train_parity_with_activation_checkpointing --verbose
  python test/run_test.py -i distributed/_composable/fsdp/test_fully_shard_training.py -k test_train_parity_2d_mlp --verbose
  python test/run_test.py -i distributed/_composable/fsdp/test_fully_shard_training.py -k test_train_parity_hsdp --verbose
  python test/run_test.py -i distributed/_composable/fsdp/test_fully_shard_training.py -k test_train_parity_2d_transformer_checkpoint_resume --verbose
  python test/run_test.py -i distributed/_composable/fsdp/test_fully_shard_training.py -k test_gradient_accumulation --verbose
  python test/run_test.py -i distributed/_composable/fsdp/test_fully_shard_state_dict.py -k test_dp_state_dict_save_load --verbose
  python test/run_test.py -i distributed/_composable/fsdp/test_fully_shard_frozen.py --verbose
  python test/run_test.py -i distributed/_composable/fsdp/test_fully_shard_mixed_precision.py -k test_compute_dtype --verbose
  python test/run_test.py -i distributed/_composable/fsdp/test_fully_shard_mixed_precision.py -k test_reduce_dtype --verbose
  python test/run_test.py -i distributed/_composable/fsdp/test_fully_shard_clip_grad_norm_.py -k test_clip_grad_norm_2d --verbose
  python test/run_test.py -i distributed/fsdp/test_fsdp_tp_integration.py -k test_fsdp_tp_integration --verbose

  # this runs on both single-gpu and multi-gpu instance. It should be smart about skipping tests that aren't supported
  # with if required # gpus aren't available
  python test/run_test.py --include distributed/test_dynamo_distributed distributed/test_inductor_collectives --verbose
  assert_git_not_dirty
}

test_inductor_shard() {
  if [[ -z "$NUM_TEST_SHARDS" ]]; then
    echo "NUM_TEST_SHARDS must be defined to run a Python test shard"
    exit 1
  fi

  python tools/dynamo/verify_dynamo.py
  python test/run_test.py --inductor \
    --include test_modules test_ops test_ops_gradients test_torch \
    --shard "$1" "$NUM_TEST_SHARDS" \
    --verbose

  # Do not add --inductor for the following inductor unit tests, otherwise we will fail because of nested dynamo state
  python test/run_test.py \
    --include inductor/test_torchinductor inductor/test_torchinductor_opinfo inductor/test_aot_inductor \
    --shard "$1" "$NUM_TEST_SHARDS" \
    --verbose
}

test_inductor_aoti() {
  # docker build uses bdist_wheel which does not work with test_aot_inductor
  # TODO: need a faster way to build
  if [[ "$BUILD_ENVIRONMENT" != *rocm* ]]; then
    BUILD_AOT_INDUCTOR_TEST=1 python setup.py develop
    CPP_TESTS_DIR="${BUILD_BIN_DIR}" LD_LIBRARY_PATH="${TORCH_LIB_DIR}" python test/run_test.py --cpp --verbose -i cpp/test_aoti_abi_check cpp/test_aoti_inference
  fi
}

test_inductor_cpp_wrapper_abi_compatible() {
  export TORCHINDUCTOR_ABI_COMPATIBLE=1
  TEST_REPORTS_DIR=$(pwd)/test/test-reports
  mkdir -p "$TEST_REPORTS_DIR"

  echo "Testing Inductor cpp wrapper mode with TORCHINDUCTOR_ABI_COMPATIBLE=1"
  # cpu stack allocation causes segfault and needs more investigation
  PYTORCH_TESTING_DEVICE_ONLY_FOR="" python test/run_test.py --include inductor/test_cpu_cpp_wrapper
  python test/run_test.py --include inductor/test_cuda_cpp_wrapper

  TORCHINDUCTOR_CPP_WRAPPER=1 python benchmarks/dynamo/timm_models.py --device cuda --accuracy --amp \
    --training --inductor --disable-cudagraphs --only vit_base_patch16_224 \
    --output "$TEST_REPORTS_DIR/inductor_cpp_wrapper_training.csv"
  python benchmarks/dynamo/check_accuracy.py \
    --actual "$TEST_REPORTS_DIR/inductor_cpp_wrapper_training.csv" \
    --expected "benchmarks/dynamo/ci_expected_accuracy/inductor_timm_training.csv"
}

# "Global" flags for inductor benchmarking controlled by TEST_CONFIG
# For example 'dynamic_aot_eager_torchbench' TEST_CONFIG means we run
# the benchmark script with '--dynamic-shapes --backend aot_eager --device cuda'
# The matrix of test options is specified in .github/workflows/inductor.yml,
# .github/workflows/inductor-periodic.yml, and
# .github/workflows/inductor-perf-test-nightly.yml
DYNAMO_BENCHMARK_FLAGS=()

pr_time_benchmarks() {
  pip install cirron
  TEST_REPORTS_DIR=$(pwd)/test/test-reports
  mkdir -p "$TEST_REPORTS_DIR"

  # run the benchmarks on the current commit.
  source benchmarks/dynamo/pr_time_benchmarks/benchmark_runner.sh "$TEST_REPORTS_DIR/pr_time_benchmarks_after.txt" "benchmarks/dynamo/pr_time_benchmarks/benchmarks"
  echo "benchmark results on current PR: "
  cat  "$TEST_REPORTS_DIR/pr_time_benchmarks_after.txt"
  git checkout HEAD~1


  # build torch at the base commit to
  if [[ "${BASE_SHA}" == "${SHA1}" ]]; then
    echo "On trunk, we should compare schemas with torch built from the parent commit"
    SHA_TO_COMPARE=$(git rev-parse "${SHA1}"^)
  else
    echo "On pull, we should compare schemas with torch built from the merge base"
    SHA_TO_COMPARE=$(git merge-base "${SHA1}" "${BASE_SHA}")
  fi
  export SHA_TO_COMPARE

  python -m venv venv
  # shellcheck disable=SC1091
  . venv/bin/activate

  git reset --hard "${SHA_TO_COMPARE}"
  git submodule sync && git submodule update --init --recursive
  echo "::group::Installing Torch From Base Commit"
  pip install -r requirements.txt
  # shellcheck source=./common-build.sh
  source "$(dirname "${BASH_SOURCE[0]}")/common-build.sh"
  python setup.py bdist_wheel --bdist-dir="base_bdist_tmp" --dist-dir="base_dist"
  python -mpip install base_dist/*.whl
  echo "::endgroup::"

  pip show torch

  # run the benchmarks on parent.
  python setup.py clean
  python setup.py develop
  source benchmarks/dynamo/pr_time_benchmarks/benchmark_runner.sh "$TEST_REPORTS_DIR/pr_time_benchmarks_before.txt" "benchmarks/dynamo/pr_time_benchmarks/benchmarks"
  echo "benchmark results on main: "
  cat  "$TEST_REPORTS_DIR/pr_time_benchmarks_before.txt"

<<<<<<< HEAD
  echo "looking for regressions:"
  python compare_results.py "$TEST_REPORTS_DIR/pr_time_benchmarks_before.txt" "$TEST_REPORTS_DIR/pr_time_benchmarks_after.txt"

=======
  # resetting the original code
  git reset --hard "${SHA1}"
  git submodule sync && git submodule update --init --recursive
  deactivate
  rm -r "${REPO_DIR}/venv" "${REPO_DIR}/base_dist"
  pip show torch
>>>>>>> b09103e4
}


if [[ "${TEST_CONFIG}" == *pr_time_benchmarks* ]]; then
  pr_time_benchmarks
  exit 0
elif [[ "${TEST_CONFIG}" == *dynamo_eager* ]]; then
  DYNAMO_BENCHMARK_FLAGS+=(--backend eager)
elif [[ "${TEST_CONFIG}" == *aot_eager* ]]; then
  DYNAMO_BENCHMARK_FLAGS+=(--backend aot_eager)
elif [[ "${TEST_CONFIG}" == *aot_inductor* ]]; then
  DYNAMO_BENCHMARK_FLAGS+=(--export-aot-inductor)
elif [[ "${TEST_CONFIG}" == *inductor* && "${TEST_CONFIG}" != *perf* ]]; then
  DYNAMO_BENCHMARK_FLAGS+=(--inductor)
fi

if [[ "${TEST_CONFIG}" == *dynamic* ]]; then
  DYNAMO_BENCHMARK_FLAGS+=(--dynamic-shapes --dynamic-batch-only)
fi

if [[ "${TEST_CONFIG}" == *cpu_inductor* || "${TEST_CONFIG}" == *cpu_aot_inductor* || "${TEST_CONFIG}" == *perf_cpu* ]]; then
  DYNAMO_BENCHMARK_FLAGS+=(--device cpu)
else
  DYNAMO_BENCHMARK_FLAGS+=(--device cuda)
fi

test_perf_for_dashboard() {
  TEST_REPORTS_DIR=$(pwd)/test/test-reports
  mkdir -p "$TEST_REPORTS_DIR"

  local suite="$1"
  shift

  local backend=inductor
  local modes=()
  if [[ "$DASHBOARD_TAG" == *training-true* ]]; then
    modes+=(training)
  fi
  if [[ "$DASHBOARD_TAG" == *inference-true* ]]; then
    modes+=(inference)
  fi
  # TODO: All the accuracy tests can be skipped once the CI accuracy checking is stable enough
  local targets=(accuracy performance)

  local device=cuda
  local taskset=""
  if [[ "${TEST_CONFIG}" == *perf_cpu-x86* ]]; then
    device=cpu-x86
    end_core=$(test_inductor_set_cpu_affinity)
    taskset="taskset -c 0-$end_core"
  fi

  for mode in "${modes[@]}"; do
    if [[ "$mode" == "inference" ]]; then
      dtype=bfloat16
    elif [[ "$mode" == "training" ]]; then
      dtype=amp
    fi
    for target in "${targets[@]}"; do
      local target_flag=("--${target}")
      if [[ "$target" == "performance" ]]; then
        target_flag+=( --cold-start-latency)
      elif [[ "$target" == "accuracy" ]]; then
        target_flag+=( --no-translation-validation)
      fi

      if [[ "$DASHBOARD_TAG" == *default-true* ]]; then
        $taskset python "benchmarks/dynamo/$suite.py" \
            "${target_flag[@]}" --"$mode" --"$dtype" --backend "$backend" --disable-cudagraphs "$@" \
            --output "$TEST_REPORTS_DIR/${backend}_no_cudagraphs_${suite}_${dtype}_${mode}_${device}_${target}.csv"
      fi
      if [[ "$DASHBOARD_TAG" == *cudagraphs-true* ]]; then
        $taskset python "benchmarks/dynamo/$suite.py" \
            "${target_flag[@]}" --"$mode" --"$dtype" --backend "$backend" "$@" \
            --output "$TEST_REPORTS_DIR/${backend}_with_cudagraphs_${suite}_${dtype}_${mode}_${device}_${target}.csv"
      fi
      if [[ "$DASHBOARD_TAG" == *dynamic-true* ]]; then
        $taskset python "benchmarks/dynamo/$suite.py" \
            "${target_flag[@]}" --"$mode" --"$dtype" --backend "$backend" --dynamic-shapes \
            --dynamic-batch-only "$@" \
            --output "$TEST_REPORTS_DIR/${backend}_dynamic_${suite}_${dtype}_${mode}_${device}_${target}.csv"
      fi
      if [[ "$DASHBOARD_TAG" == *cppwrapper-true* ]] && [[ "$mode" == "inference" ]]; then
        TORCHINDUCTOR_CPP_WRAPPER=1 $taskset python "benchmarks/dynamo/$suite.py" \
            "${target_flag[@]}" --"$mode" --"$dtype" --backend "$backend" --disable-cudagraphs "$@" \
            --output "$TEST_REPORTS_DIR/${backend}_cpp_wrapper_${suite}_${dtype}_${mode}_${device}_${target}.csv"
      fi
      if [[ "$DASHBOARD_TAG" == *freezing_cudagraphs-true* ]] && [[ "$mode" == "inference" ]]; then
        $taskset python "benchmarks/dynamo/$suite.py" \
            "${target_flag[@]}" --"$mode" --"$dtype" --backend "$backend" "$@" --freezing \
            --output "$TEST_REPORTS_DIR/${backend}_with_cudagraphs_freezing_${suite}_${dtype}_${mode}_${device}_${target}.csv"
      fi
      if [[ "$DASHBOARD_TAG" == *freeze_autotune_cudagraphs-true* ]] && [[ "$mode" == "inference" ]]; then
        TORCHINDUCTOR_MAX_AUTOTUNE=1 $taskset python "benchmarks/dynamo/$suite.py" \
            "${target_flag[@]}" --"$mode" --"$dtype" --backend "$backend" "$@" --freezing \
            --output "$TEST_REPORTS_DIR/${backend}_with_cudagraphs_freezing_autotune_${suite}_${dtype}_${mode}_${device}_${target}.csv"
      fi
      if [[ "$DASHBOARD_TAG" == *aotinductor-true* ]] && [[ "$mode" == "inference" ]]; then
        TORCHINDUCTOR_ABI_COMPATIBLE=1 $taskset python "benchmarks/dynamo/$suite.py" \
            "${target_flag[@]}" --"$mode" --"$dtype" --export-aot-inductor --disable-cudagraphs "$@" \
            --output "$TEST_REPORTS_DIR/${backend}_aot_inductor_${suite}_${dtype}_${mode}_${device}_${target}.csv"
      fi
      if [[ "$DASHBOARD_TAG" == *maxautotune-true* ]]; then
        TORCHINDUCTOR_MAX_AUTOTUNE=1 $taskset python "benchmarks/dynamo/$suite.py" \
            "${target_flag[@]}" --"$mode" --"$dtype" --backend "$backend" "$@" \
            --output "$TEST_REPORTS_DIR/${backend}_max_autotune_${suite}_${dtype}_${mode}_${device}_${target}.csv"
      fi
      if [[ "$DASHBOARD_TAG" == *cudagraphs_low_precision-true* ]] && [[ "$mode" == "inference" ]]; then
        # TODO: This has a new dtype called quant and the benchmarks script needs to be updated to support this.
        # The tentative command is as follows. It doesn't work now, but it's ok because we only need mock data
        # to fill the dashboard.
        $taskset python "benchmarks/dynamo/$suite.py" \
          "${target_flag[@]}" --"$mode" --quant --backend "$backend" "$@" \
          --output "$TEST_REPORTS_DIR/${backend}_cudagraphs_low_precision_${suite}_quant_${mode}_${device}_${target}.csv" || true
        # Copy cudagraph results as mock data, easiest choice?
        cp "$TEST_REPORTS_DIR/${backend}_with_cudagraphs_${suite}_${dtype}_${mode}_${device}_${target}.csv" \
          "$TEST_REPORTS_DIR/${backend}_cudagraphs_low_precision_${suite}_quant_${mode}_${device}_${target}.csv"
      fi
    done
  done
}

test_single_dynamo_benchmark() {
  # Usage: test_single_dynamo_benchmark inductor_inference huggingface 0 --args-for-script

  # Use test-reports directory under test folder will allow the CI to automatically pick up
  # the test reports and upload them to S3. Need to use full path here otherwise the script
  # will bark about file not found later on
  TEST_REPORTS_DIR=$(pwd)/test/test-reports
  mkdir -p "$TEST_REPORTS_DIR"

  local name="$1"
  shift
  local suite="$1"
  shift
  # shard id is mandatory, even if it is not passed
  local shard_id="$1"
  shift

  local partition_flags=()
  if [[ -n "$NUM_TEST_SHARDS" && -n "$shard_id" ]]; then
    partition_flags=( --total-partitions "$NUM_TEST_SHARDS" --partition-id "$shard_id" )
  fi

  if [[ "${TEST_CONFIG}" == *perf_compare* ]]; then
    python "benchmarks/dynamo/$suite.py" \
      --ci --performance --disable-cudagraphs --inductor \
      "${DYNAMO_BENCHMARK_FLAGS[@]}" "$@" "${partition_flags[@]}" \
      --output "$TEST_REPORTS_DIR/${name}_${suite}.csv"
  elif [[ "${TEST_CONFIG}" == *perf* ]]; then
    test_perf_for_dashboard "$suite" \
      "${DYNAMO_BENCHMARK_FLAGS[@]}" "$@" "${partition_flags[@]}"
  else
    if [[ "${TEST_CONFIG}" == *aot_inductor* && "${TEST_CONFIG}" != *cpu_aot_inductor* ]]; then
      # Test AOTInductor with the ABI-compatible mode on CI
      # This can be removed once the ABI-compatible mode becomes default.
      # For CPU device, we perfer non ABI-compatible mode on CI when testing AOTInductor.
      export TORCHINDUCTOR_ABI_COMPATIBLE=1
    fi
    python "benchmarks/dynamo/$suite.py" \
      --ci --accuracy --timing --explain \
      "${DYNAMO_BENCHMARK_FLAGS[@]}" \
      "$@" "${partition_flags[@]}" \
      --output "$TEST_REPORTS_DIR/${name}_${suite}.csv"
    python benchmarks/dynamo/check_accuracy.py \
      --actual "$TEST_REPORTS_DIR/${name}_$suite.csv" \
      --expected "benchmarks/dynamo/ci_expected_accuracy/${TEST_CONFIG}_${name}.csv"
    python benchmarks/dynamo/check_graph_breaks.py \
      --actual "$TEST_REPORTS_DIR/${name}_$suite.csv" \
      --expected "benchmarks/dynamo/ci_expected_accuracy/${TEST_CONFIG}_${name}.csv"
  fi
}

test_inductor_micro_benchmark() {
  TEST_REPORTS_DIR=$(pwd)/test/test-reports
  python benchmarks/gpt_fast/benchmark.py --output "${TEST_REPORTS_DIR}/gpt_fast_benchmark.csv"
}

test_inductor_halide() {
  python test/run_test.py --include inductor/test_halide.py --verbose
  assert_git_not_dirty
}

test_dynamo_benchmark() {
  # Usage: test_dynamo_benchmark huggingface 0
  TEST_REPORTS_DIR=$(pwd)/test/test-reports

  local suite="$1"
  shift
  local shard_id="$1"
  shift

  if [[ "${TEST_CONFIG}" == *perf_compare* ]]; then
    test_single_dynamo_benchmark "training" "$suite" "$shard_id" --training --amp "$@"
  elif [[ "${TEST_CONFIG}" == *perf* ]]; then
    test_single_dynamo_benchmark "dashboard" "$suite" "$shard_id" "$@"
  else
    if [[ "${TEST_CONFIG}" == *cpu_inductor* || "${TEST_CONFIG}" == *cpu_aot_inductor* ]]; then
      local dt="float32"
      if [[ "${TEST_CONFIG}" == *amp* ]]; then
        dt="amp"
      fi
      if [[ "${TEST_CONFIG}" == *freezing* ]]; then
        test_single_dynamo_benchmark "inference" "$suite" "$shard_id" --inference --"$dt" --freezing "$@"
      else
        test_single_dynamo_benchmark "inference" "$suite" "$shard_id" --inference --"$dt" "$@"
      fi
    elif [[ "${TEST_CONFIG}" == *aot_inductor* ]]; then
      test_single_dynamo_benchmark "inference" "$suite" "$shard_id" --inference --bfloat16 "$@"
    else
      test_single_dynamo_benchmark "inference" "$suite" "$shard_id" --inference --bfloat16 "$@"
      test_single_dynamo_benchmark "training" "$suite" "$shard_id" --training --amp "$@"
    fi
  fi
}

test_inductor_torchbench_smoketest_perf() {
  TEST_REPORTS_DIR=$(pwd)/test/test-reports
  mkdir -p "$TEST_REPORTS_DIR"

  # Test some models in the cpp wrapper mode
  TORCHINDUCTOR_ABI_COMPATIBLE=1 TORCHINDUCTOR_CPP_WRAPPER=1 python benchmarks/dynamo/torchbench.py --device cuda --accuracy \
    --bfloat16 --inference --inductor --only hf_T5 --output "$TEST_REPORTS_DIR/inductor_cpp_wrapper_inference.csv"
  TORCHINDUCTOR_ABI_COMPATIBLE=1 TORCHINDUCTOR_CPP_WRAPPER=1 python benchmarks/dynamo/torchbench.py --device cuda --accuracy \
    --bfloat16 --inference --inductor --only llama --output "$TEST_REPORTS_DIR/inductor_cpp_wrapper_inference.csv"
  TORCHINDUCTOR_ABI_COMPATIBLE=1 TORCHINDUCTOR_CPP_WRAPPER=1 python benchmarks/dynamo/torchbench.py --device cuda --accuracy \
    --bfloat16 --inference --inductor --only moco --output "$TEST_REPORTS_DIR/inductor_cpp_wrapper_inference.csv"
  python benchmarks/dynamo/check_accuracy.py \
    --actual "$TEST_REPORTS_DIR/inductor_cpp_wrapper_inference.csv" \
    --expected "benchmarks/dynamo/ci_expected_accuracy/inductor_torchbench_inference.csv"

  python benchmarks/dynamo/torchbench.py --device cuda --performance --backend inductor --float16 --training \
    --batch-size-file "$(realpath benchmarks/dynamo/torchbench_models_list.txt)" --only hf_Bert \
    --output "$TEST_REPORTS_DIR/inductor_training_smoketest.csv"
  # The threshold value needs to be actively maintained to make this check useful
  python benchmarks/dynamo/check_perf_csv.py -f "$TEST_REPORTS_DIR/inductor_training_smoketest.csv" -t 1.4

  TORCHINDUCTOR_ABI_COMPATIBLE=1 python benchmarks/dynamo/torchbench.py --device cuda --performance --bfloat16 --inference \
    --export-aot-inductor --only nanogpt --output "$TEST_REPORTS_DIR/inductor_inference_smoketest.csv"
  # The threshold value needs to be actively maintained to make this check useful
  # The perf number of nanogpt seems not very stable, e.g.
  # https://github.com/pytorch/pytorch/actions/runs/7158691360/job/19491437314,
  # and thus we lower its threshold to reduce flakiness. If this continues to be a problem,
  # we switch to use some other model.
  # lowering threshold from 4.9 to 4.7 for cu124. Will bump it up after cuda 12.4.0->12.4.1 update
  python benchmarks/dynamo/check_perf_csv.py -f "$TEST_REPORTS_DIR/inductor_inference_smoketest.csv" -t 4.7

  # Check memory compression ratio for a few models
  for test in hf_Albert timm_vision_transformer; do
    python benchmarks/dynamo/torchbench.py --device cuda --performance --backend inductor --amp --training \
      --disable-cudagraphs --batch-size-file "$(realpath benchmarks/dynamo/torchbench_models_list.txt)" \
      --only $test --output "$TEST_REPORTS_DIR/inductor_training_smoketest_$test.csv"
    cat "$TEST_REPORTS_DIR/inductor_training_smoketest_$test.csv"
    python benchmarks/dynamo/check_memory_compression_ratio.py --actual \
      "$TEST_REPORTS_DIR/inductor_training_smoketest_$test.csv" \
      --expected benchmarks/dynamo/expected_ci_perf_inductor_torchbench.csv
  done

  # Perform some "warm-start" runs for a few huggingface models.
  for test in AlbertForQuestionAnswering AllenaiLongformerBase DistilBertForMaskedLM DistillGPT2 GoogleFnet YituTechConvBert; do
    python benchmarks/dynamo/huggingface.py --accuracy --training --amp --inductor --device cuda --warm-start-latency \
      --only $test --output "$TEST_REPORTS_DIR/inductor_warm_start_smoketest_$test.csv"
    python benchmarks/dynamo/check_accuracy.py \
      --actual "$TEST_REPORTS_DIR/inductor_warm_start_smoketest_$test.csv" \
      --expected "benchmarks/dynamo/ci_expected_accuracy/inductor_huggingface_training.csv"
  done
}

test_inductor_set_cpu_affinity(){
  #set jemalloc
  JEMALLOC_LIB="/usr/lib/x86_64-linux-gnu/libjemalloc.so.2"
  IOMP_LIB="$(dirname "$(which python)")/../lib/libiomp5.so"
  export LD_PRELOAD="$JEMALLOC_LIB":"$IOMP_LIB":"$LD_PRELOAD"
  export MALLOC_CONF="oversize_threshold:1,background_thread:true,metadata_thp:auto,dirty_decay_ms:-1,muzzy_decay_ms:-1"
  export KMP_AFFINITY=granularity=fine,compact,1,0
  export KMP_BLOCKTIME=1
  CORES=$(lscpu | grep Core | awk '{print $4}')
  export OMP_NUM_THREADS=$CORES
  echo $(( CORES-1 ))
}

test_inductor_torchbench_cpu_smoketest_perf(){
  TEST_REPORTS_DIR=$(pwd)/test/test-reports
  mkdir -p "$TEST_REPORTS_DIR"

  end_core=$(test_inductor_set_cpu_affinity)
  MODELS_SPEEDUP_TARGET=benchmarks/dynamo/expected_ci_speedup_inductor_torchbench_cpu.csv

  grep -v '^ *#' < "$MODELS_SPEEDUP_TARGET" | while IFS=',' read -r -a model_cfg
  do
    local model_name=${model_cfg[0]}
    local data_type=${model_cfg[2]}
    local speedup_target=${model_cfg[5]}
    local backend=${model_cfg[1]}
    if [[ ${model_cfg[4]} == "cpp" ]]; then
      export TORCHINDUCTOR_CPP_WRAPPER=1
    else
      unset TORCHINDUCTOR_CPP_WRAPPER
    fi
    local output_name="$TEST_REPORTS_DIR/inductor_inference_${model_cfg[0]}_${model_cfg[1]}_${model_cfg[2]}_${model_cfg[3]}_cpu_smoketest.csv"

    if [[ ${model_cfg[3]} == "dynamic" ]]; then
      taskset -c 0-"$end_core" python benchmarks/dynamo/torchbench.py \
        --inference --performance --"$data_type" -dcpu -n50 --only "$model_name" --dynamic-shapes \
        --dynamic-batch-only --freezing --timeout 9000 --"$backend" --output "$output_name"
    else
      taskset -c 0-"$end_core" python benchmarks/dynamo/torchbench.py \
        --inference --performance --"$data_type" -dcpu -n50 --only "$model_name" \
        --freezing --timeout 9000 --"$backend" --output "$output_name"
    fi
    cat "$output_name"
    # The threshold value needs to be actively maintained to make this check useful.
    python benchmarks/dynamo/check_perf_csv.py -f "$output_name" -t "$speedup_target"
  done
}

test_torchbench_gcp_smoketest(){
  pushd "${TORCHBENCHPATH}"
  python test.py -v
  popd
}

test_python_gloo_with_tls() {
  source "$(dirname "${BASH_SOURCE[0]}")/run_glootls_test.sh"
  assert_git_not_dirty
}


test_aten() {
  # Test ATen
  # The following test(s) of ATen have already been skipped by caffe2 in rocm environment:
  # scalar_tensor_test, basic, native_test
  echo "Running ATen tests with pytorch lib"

  if [[ -n "$IN_WHEEL_TEST" ]]; then
    echo "Running test with the install folder"
    # Rename the build folder when running test to ensure it
    # is not depended on the folder
    mv "$BUILD_DIR" "$BUILD_RENAMED_DIR"
    TEST_BASE_DIR="$TORCH_TEST_DIR"
  else
    echo "Running test with the build folder"
    TEST_BASE_DIR="$BUILD_BIN_DIR"
  fi

  # NB: the ATen test binaries don't have RPATH set, so it's necessary to
  # put the dynamic libraries somewhere were the dynamic linker can find them.
  # This is a bit of a hack.
  ${SUDO} ln -sf "$TORCH_LIB_DIR"/libc10* "$TEST_BASE_DIR"
  ${SUDO} ln -sf "$TORCH_LIB_DIR"/libcaffe2* "$TEST_BASE_DIR"
  ${SUDO} ln -sf "$TORCH_LIB_DIR"/libmkldnn* "$TEST_BASE_DIR"
  ${SUDO} ln -sf "$TORCH_LIB_DIR"/libnccl* "$TEST_BASE_DIR"
  ${SUDO} ln -sf "$TORCH_LIB_DIR"/libtorch* "$TEST_BASE_DIR"

  ls "$TEST_BASE_DIR"
  aten/tools/run_tests.sh "$TEST_BASE_DIR"

  if [[ -n "$IN_WHEEL_TEST" ]]; then
    # Restore the build folder to avoid any impact on other tests
    mv "$BUILD_RENAMED_DIR" "$BUILD_DIR"
  fi

  assert_git_not_dirty
}

test_without_numpy() {
  pushd "$(dirname "${BASH_SOURCE[0]}")"
  python -c "import sys;sys.path.insert(0, 'fake_numpy');from unittest import TestCase;import torch;x=torch.randn(3,3);TestCase().assertRaises(RuntimeError, lambda: x.numpy())"
  # Regression test for https://github.com/pytorch/pytorch/issues/66353
  python -c "import sys;sys.path.insert(0, 'fake_numpy');import torch;print(torch.tensor([torch.tensor(0.), torch.tensor(1.)]))"
  # Regression test for https://github.com/pytorch/pytorch/issues/109387
  if [[ "${TEST_CONFIG}" == *dynamo* ]]; then
    python -c "import sys;sys.path.insert(0, 'fake_numpy');import torch;torch.compile(lambda x:print(x))('Hello World')"
  fi
  popd
}

test_libtorch() {
  local SHARD="$1"

  # The slow test config corresponds to a default test config that should run
  # the libtorch tests instead.
  if [[ "$TEST_CONFIG" != "slow" ]]; then
    echo "Testing libtorch"
    ln -sf "$TORCH_LIB_DIR"/libbackend_with_compiler.so "$TORCH_BIN_DIR"
    ln -sf "$TORCH_LIB_DIR"/libjitbackend_test.so "$TORCH_BIN_DIR"
    ln -sf "$TORCH_LIB_DIR"/libcaffe2_nvrtc.so "$TORCH_BIN_DIR"
    ln -sf "$TORCH_LIB_DIR"/libc10* "$TORCH_BIN_DIR"
    ln -sf "$TORCH_LIB_DIR"/libshm* "$TORCH_BIN_DIR"
    ln -sf "$TORCH_LIB_DIR"/libtorch* "$TORCH_BIN_DIR"
    ln -sf "$TORCH_LIB_DIR"/libnvfuser* "$TORCH_BIN_DIR"

    export CPP_TESTS_DIR="${TORCH_BIN_DIR}"

    if [[ -z "${SHARD}" || "${SHARD}" == "1" ]]; then
      test_libtorch_api
    fi

    if [[ -z "${SHARD}" || "${SHARD}" == "2" ]]; then
      test_libtorch_jit
    fi

    assert_git_not_dirty
  fi
}

test_libtorch_jit() {
  # Prepare the model used by test_jit, the model needs to be in the test directory
  # to get picked up by run_test
  pushd test
  python cpp/jit/tests_setup.py setup
  popd

  # Run jit and lazy tensor cpp tests together to finish them faster
  if [[ "$BUILD_ENVIRONMENT" == *cuda* && "$TEST_CONFIG" != *nogpu* ]]; then
    LTC_TS_CUDA=1 python test/run_test.py --cpp --verbose -i cpp/test_jit cpp/test_lazy
  else
    # CUDA tests have already been skipped when CUDA is not available
    python test/run_test.py --cpp --verbose -i cpp/test_jit cpp/test_lazy -k "not CUDA"
  fi

  # Cleaning up test artifacts in the test folder
  pushd test
  python cpp/jit/tests_setup.py shutdown
  popd
}

test_libtorch_api() {
  # Start background download
  MNIST_DIR="${PWD}/test/cpp/api/mnist"
  python tools/download_mnist.py --quiet -d "${MNIST_DIR}"

  if [[ "$BUILD_ENVIRONMENT" == *asan* || "$BUILD_ENVIRONMENT" == *slow-gradcheck* ]]; then
    TEST_REPORTS_DIR=test/test-reports/cpp-unittest/test_libtorch
    mkdir -p $TEST_REPORTS_DIR

    OMP_NUM_THREADS=2 TORCH_CPP_TEST_MNIST_PATH="${MNIST_DIR}" "$TORCH_BIN_DIR"/test_api --gtest_filter='-IMethodTest.*' --gtest_output=xml:$TEST_REPORTS_DIR/test_api.xml
    "$TORCH_BIN_DIR"/test_tensorexpr --gtest_output=xml:$TEST_REPORTS_DIR/test_tensorexpr.xml
  else
    # Exclude IMethodTest that relies on torch::deploy, which will instead be ran in test_deploy
    OMP_NUM_THREADS=2 TORCH_CPP_TEST_MNIST_PATH="${MNIST_DIR}" python test/run_test.py --cpp --verbose -i cpp/test_api -k "not IMethodTest"
    python test/run_test.py --cpp --verbose -i cpp/test_tensorexpr
  fi

  if [[ "${BUILD_ENVIRONMENT}" != *android* && "${BUILD_ENVIRONMENT}" != *cuda* && "${BUILD_ENVIRONMENT}" != *asan* ]]; then
    # NB: This test is not under TORCH_BIN_DIR but under BUILD_BIN_DIR
    export CPP_TESTS_DIR="${BUILD_BIN_DIR}"
    python test/run_test.py --cpp --verbose -i cpp/static_runtime_test
  fi
}

test_xpu_bin(){
  TEST_REPORTS_DIR=$(pwd)/test/test-reports
  mkdir -p "$TEST_REPORTS_DIR"

  for xpu_case in "${BUILD_BIN_DIR}"/*{xpu,sycl}*; do
    if [[ "$xpu_case" != *"*"* && "$xpu_case" != *.so && "$xpu_case" != *.a ]]; then
      case_name=$(basename "$xpu_case")
      echo "Testing ${case_name} ..."
      "$xpu_case" --gtest_output=xml:"$TEST_REPORTS_DIR"/"$case_name".xml
    fi
  done
}

test_aot_compilation() {
  echo "Testing Ahead of Time compilation"
  ln -sf "$TORCH_LIB_DIR"/libc10* "$TORCH_BIN_DIR"
  ln -sf "$TORCH_LIB_DIR"/libtorch* "$TORCH_BIN_DIR"

  if [ -f "$TORCH_BIN_DIR"/test_mobile_nnc ]; then
    CPP_TESTS_DIR="${TORCH_BIN_DIR}" python test/run_test.py --cpp --verbose -i cpp/test_mobile_nnc
  fi

  if [ -f "$TORCH_BIN_DIR"/aot_model_compiler_test ]; then
    source test/mobile/nnc/test_aot_compile.sh
  fi
}

test_vulkan() {
  if [[ "$BUILD_ENVIRONMENT" == *vulkan* ]]; then
    ln -sf "$TORCH_LIB_DIR"/libtorch* "$TORCH_TEST_DIR"
    ln -sf "$TORCH_LIB_DIR"/libc10* "$TORCH_TEST_DIR"
    export VK_ICD_FILENAMES=/var/lib/jenkins/swiftshader/swiftshader/build/Linux/vk_swiftshader_icd.json
    CPP_TESTS_DIR="${TORCH_TEST_DIR}" LD_LIBRARY_PATH=/var/lib/jenkins/swiftshader/swiftshader/build/Linux/ python test/run_test.py --cpp --verbose -i cpp/vulkan_api_test
  fi
}

test_distributed() {
  echo "Testing distributed python tests"
  # shellcheck disable=SC2086
  time python test/run_test.py --distributed-tests --shard "$SHARD_NUMBER" "$NUM_TEST_SHARDS" $INCLUDE_CLAUSE --verbose
  assert_git_not_dirty

  if [[ ("$BUILD_ENVIRONMENT" == *cuda* || "$BUILD_ENVIRONMENT" == *rocm*) && "$SHARD_NUMBER" == 1 ]]; then
    echo "Testing distributed C++ tests"
    ln -sf "$TORCH_LIB_DIR"/libtorch* "$TORCH_BIN_DIR"
    ln -sf "$TORCH_LIB_DIR"/libc10* "$TORCH_BIN_DIR"

    export CPP_TESTS_DIR="${TORCH_BIN_DIR}"
    # These are distributed tests, so let's continue running them sequentially here to avoid
    # any surprise
    python test/run_test.py --cpp --verbose -i cpp/FileStoreTest
    python test/run_test.py --cpp --verbose -i cpp/HashStoreTest
    python test/run_test.py --cpp --verbose -i cpp/TCPStoreTest

    if [[ "$BUILD_ENVIRONMENT" == *cuda* ]]; then
      MPIEXEC=$(command -v mpiexec)
      if [[ -n "$MPIEXEC" ]]; then
        # NB: mpiexec only works directly with the C++ test binary here
        MPICMD="${MPIEXEC} -np 2 $TORCH_BIN_DIR/ProcessGroupMPITest"
        eval "$MPICMD"
      fi

      python test/run_test.py --cpp --verbose -i cpp/ProcessGroupGlooTest
      python test/run_test.py --cpp --verbose -i cpp/ProcessGroupNCCLTest
      python test/run_test.py --cpp --verbose -i cpp/ProcessGroupNCCLErrorsTest
    fi
  fi
}

test_rpc() {
  echo "Testing RPC C++ tests"
  # NB: the ending test_rpc must match the current function name for the current
  # test reporting process to function as expected.
  ln -sf "$TORCH_LIB_DIR"/libtorch* "$TORCH_BIN_DIR"
  ln -sf "$TORCH_LIB_DIR"/libc10* "$TORCH_BIN_DIR"

  CPP_TESTS_DIR="${TORCH_BIN_DIR}" python test/run_test.py --cpp --verbose -i cpp/test_cpp_rpc
}

test_custom_backend() {
  echo "Testing custom backends"
  CUSTOM_BACKEND_BUILD="${CUSTOM_TEST_ARTIFACT_BUILD_DIR}/custom-backend-build"
  pushd test/custom_backend
  cp -a "$CUSTOM_BACKEND_BUILD" build
  # Run tests Python-side and export a lowered module.
  python test_custom_backend.py -v
  python backend.py --export-module-to=model.pt
  # Run tests C++-side and load the exported lowered module.
  build/test_custom_backend ./model.pt
  rm -f ./model.pt
  popd
  assert_git_not_dirty
}

test_custom_script_ops() {
  echo "Testing custom script operators"
  CUSTOM_OP_BUILD="${CUSTOM_TEST_ARTIFACT_BUILD_DIR}/custom-op-build"
  pushd test/custom_operator
  cp -a "$CUSTOM_OP_BUILD" build
  # Run tests Python-side and export a script module.
  python test_custom_ops.py -v
  python model.py --export-script-module=model.pt
  # Run tests C++-side and load the exported script module.
  build/test_custom_ops ./model.pt
  popd
  assert_git_not_dirty
}

test_jit_hooks() {
  echo "Testing jit hooks in cpp"
  HOOK_BUILD="${CUSTOM_TEST_ARTIFACT_BUILD_DIR}/jit-hook-build"
  pushd test/jit_hooks
  cp -a "$HOOK_BUILD" build
  # Run tests Python-side and export the script modules with hooks
  python model.py --export-script-module=model
  # Run tests C++-side and load the exported script modules
  build/test_jit_hooks ./model
  popd
  assert_git_not_dirty
}

test_torch_function_benchmark() {
  echo "Testing __torch_function__ benchmarks"
  pushd benchmarks/overrides_benchmark
  python bench.py -n 1 -m 2
  python pyspybench.py Tensor -n 1
  python pyspybench.py SubTensor -n 1
  python pyspybench.py WithTorchFunction -n 1
  python pyspybench.py SubWithTorchFunction -n 1
  popd
  assert_git_not_dirty
}

build_xla() {
  # xla test needs pytorch headers in torch/include
  pushd ..
  python -c "import os, torch, shutil; shutil.copytree(os.path.join(os.path.dirname(torch.__file__), 'include'), 'workspace/torch/include', dirs_exist_ok=True)"
  popd

  # xla test needs sccache setup.
  # shellcheck source=./common-build.sh
  source "$(dirname "${BASH_SOURCE[0]}")/common-build.sh"

  XLA_DIR=xla
  USE_CACHE=1
  clone_pytorch_xla
  # shellcheck disable=SC1091
  source "xla/.circleci/common.sh"

  # TODO: The torch pin #73164 is involved in the sev https://github.com/pytorch/pytorch/issues/86093
  # so this is temporarily removed until XLA fixes the weird logic in https://github.com/pytorch/xla/blob/master/scripts/apply_patches.sh#L17-L18
  rm "${XLA_DIR}/torch_patches/.torch_pin" || true

  apply_patches
  SITE_PACKAGES="$(python -c 'from distutils.sysconfig import get_python_lib; print(get_python_lib())')"
  # These functions are defined in .circleci/common.sh in pytorch/xla repo
  retry install_deps_pytorch_xla $XLA_DIR $USE_CACHE
  CMAKE_PREFIX_PATH="${SITE_PACKAGES}/torch:${CMAKE_PREFIX_PATH}" XLA_SANDBOX_BUILD=1 build_torch_xla $XLA_DIR
  assert_git_not_dirty
}

test_xla() {
  # xla test needs sccache setup.
  # shellcheck source=./common-build.sh
  source "$(dirname "${BASH_SOURCE[0]}")/common-build.sh"

  clone_pytorch_xla
  # shellcheck disable=SC1091
  source "./xla/.circleci/common.sh"
  SITE_PACKAGES="$(python -c 'from distutils.sysconfig import get_python_lib; print(get_python_lib())')"
  # Set LD_LIBRARY_PATH for C++ tests
  export LD_LIBRARY_PATH="/opt/conda/lib/:${LD_LIBRARY_PATH}"
  CMAKE_PREFIX_PATH="${SITE_PACKAGES}/torch:${CMAKE_PREFIX_PATH}" XLA_SKIP_MP_OP_TESTS=1 run_torch_xla_tests "$(pwd)" "$(pwd)/xla"
  assert_git_not_dirty
}

# Do NOT run this test before any other tests, like test_python_shard, etc.
# Because this function uninstalls the torch built from branch and installs
# the torch built on its base commit.
test_forward_backward_compatibility() {
  set -x
  REPO_DIR=$(pwd)
  if [[ "${BASE_SHA}" == "${SHA1}" ]]; then
    echo "On trunk, we should compare schemas with torch built from the parent commit"
    SHA_TO_COMPARE=$(git rev-parse "${SHA1}"^)
  else
    echo "On pull, we should compare schemas with torch built from the merge base"
    SHA_TO_COMPARE=$(git merge-base "${SHA1}" "${BASE_SHA}")
  fi
  export SHA_TO_COMPARE

  # create a dummy ts model at this version
  python test/create_dummy_torchscript_model.py /tmp/model_new.pt
  python -m venv venv
  # shellcheck disable=SC1091
  . venv/bin/activate

  # build torch at the base commit to generate a base function schema for comparison
  git reset --hard "${SHA_TO_COMPARE}"
  git submodule sync && git submodule update --init --recursive
  echo "::group::Installing Torch From Base Commit"
  pip install -r requirements.txt
  # shellcheck source=./common-build.sh
  source "$(dirname "${BASH_SOURCE[0]}")/common-build.sh"
  python setup.py bdist_wheel --bdist-dir="base_bdist_tmp" --dist-dir="base_dist"
  python -mpip install base_dist/*.whl
  echo "::endgroup::"

  pushd test/forward_backward_compatibility
  pip show torch
  python dump_all_function_schemas.py --filename nightly_schemas.txt

  git reset --hard "${SHA1}"
  git submodule sync && git submodule update --init --recursive
  # FC: verify new model can be load with old code.
  if ! python ../load_torchscript_model.py /tmp/model_new.pt; then
      echo "FC check failed: new model cannot be load in old code"
      return 1
  fi
  python ../create_dummy_torchscript_model.py /tmp/model_old.pt
  deactivate
  rm -r "${REPO_DIR}/venv" "${REPO_DIR}/base_dist"
  pip show torch
  python check_forward_backward_compatibility.py --existing-schemas nightly_schemas.txt
  # BC: verify old model can be load with new code
  if ! python ../load_torchscript_model.py /tmp/model_old.pt; then
      echo "BC check failed: old model cannot be load in new code"
      return 1
  fi
  popd
  set +x
  assert_git_not_dirty
}

test_bazel() {
  set -e

  # bazel test needs sccache setup.
  # shellcheck source=./common-build.sh
  source "$(dirname "${BASH_SOURCE[0]}")/common-build.sh"

  get_bazel

  if [[ "$CUDA_VERSION" == "cpu" ]]; then
    # Test //c10/... without Google flags and logging libraries. The
    # :all_tests target in the subsequent Bazel invocation tests
    # //c10/... with the Google libraries.
    tools/bazel test --config=cpu-only --test_timeout=480 --test_output=all --test_tag_filters=-gpu-required --test_filter=-*CUDA \
      --no//c10:use_gflags --no//c10:use_glog //c10/...

    tools/bazel test --config=cpu-only --test_timeout=480 --test_output=all --test_tag_filters=-gpu-required --test_filter=-*CUDA :all_tests
  else
    # Increase the test timeout to 480 like CPU tests because modules_test frequently timeout
    tools/bazel test --test_timeout=480 --test_output=errors \
      //:any_test \
      //:autograd_test \
      //:dataloader_test \
      //:dispatch_test \
      //:enum_test \
      //:expanding_array_test \
      //:fft_test \
      //:functional_test \
      //:grad_mode_test \
      //:inference_mode_test \
      //:init_test \
      //:jit_test \
      //:memory_test \
      //:meta_tensor_test \
      //:misc_test \
      //:moduledict_test \
      //:modulelist_test \
      //:modules_test \
      //:namespace_test \
      //:nested_test \
      //:nn_utils_test \
      //:operations_test \
      //:ordered_dict_test \
      //:parallel_benchmark_test \
      //:parameterdict_test \
      //:parameterlist_test \
      //:sequential_test \
      //:serialize_test \
      //:special_test \
      //:static_test \
      //:support_test \
      //:tensor_flatten_test \
      //:tensor_indexing_test \
      //:tensor_options_cuda_test \
      //:tensor_options_test \
      //:tensor_test \
      //:torch_dist_autograd_test \
      //:torch_include_test \
      //:transformer_test \
      //:test_bazel \
      //c10/cuda/test:test \
      //c10/test:core_tests \
      //c10/test:typeid_test \
      //c10/test:util/ssize_test \
      //c10/test:util_base_tests
  fi
}

test_benchmarks() {
  if [[ "$BUILD_ENVIRONMENT" == *cuda* && $TEST_CONFIG != *nogpu* ]]; then
    pip_install --user "pytest-benchmark==3.2.3"
    pip_install --user "requests"
    BENCHMARK_DATA="benchmarks/.data"
    mkdir -p ${BENCHMARK_DATA}
    pytest benchmarks/fastrnns/test_bench.py --benchmark-sort=Name --benchmark-json=${BENCHMARK_DATA}/fastrnns_default.json --fuser=default --executor=default
    pytest benchmarks/fastrnns/test_bench.py --benchmark-sort=Name --benchmark-json=${BENCHMARK_DATA}/fastrnns_legacy_old.json --fuser=old --executor=legacy
    pytest benchmarks/fastrnns/test_bench.py --benchmark-sort=Name --benchmark-json=${BENCHMARK_DATA}/fastrnns_profiling_te.json --fuser=te --executor=profiling
    # TODO: Enable these for GHA once we have credentials for forked pull requests
    if [[ -z "${GITHUB_ACTIONS}" ]]; then
      python benchmarks/upload_scribe.py --pytest_bench_json ${BENCHMARK_DATA}/fastrnns_default.json
      python benchmarks/upload_scribe.py --pytest_bench_json ${BENCHMARK_DATA}/fastrnns_legacy_old.json
      python benchmarks/upload_scribe.py --pytest_bench_json ${BENCHMARK_DATA}/fastrnns_profiling_te.json
    fi
    assert_git_not_dirty
  fi
}

test_cpp_extensions() {
  # This is to test whether cpp extension build is compatible with current env. No need to test both ninja and no-ninja build
  time python test/run_test.py --include test_cpp_extensions_aot_ninja --verbose
  assert_git_not_dirty
}

test_vec256() {
  # This is to test vec256 instructions DEFAULT/AVX/AVX2 (platform dependent, some platforms might not support AVX/AVX2)
  if [[ "$BUILD_ENVIRONMENT" != *rocm* ]]; then
    echo "Testing vec256 instructions"
    mkdir -p test/test-reports/vec256
    pushd build/bin
    vec256_tests=$(find . -maxdepth 1 -executable -name 'vec256_test*')
    for vec256_exec in $vec256_tests
    do
      $vec256_exec --gtest_output=xml:test/test-reports/vec256/"$vec256_exec".xml
    done
    popd
    assert_git_not_dirty
  fi
}

test_docs_test() {
  .ci/pytorch/docs-test.sh
}

test_executorch() {
  echo "Install torchvision and torchaudio"
  install_torchvision
  install_torchaudio

  pushd /executorch

  export PYTHON_EXECUTABLE=python
  export EXECUTORCH_BUILD_PYBIND=ON
  export CMAKE_ARGS="-DEXECUTORCH_BUILD_XNNPACK=ON -DEXECUTORCH_BUILD_KERNELS_QUANTIZED=ON"

  # NB: We need to rebuild ExecuTorch runner here because it depends on PyTorch
  # from the PR
  # shellcheck disable=SC1091
  source .ci/scripts/setup-linux.sh cmake

  echo "Run ExecuTorch unit tests"
  pytest -v -n auto
  # shellcheck disable=SC1091
  LLVM_PROFDATA=llvm-profdata-12 LLVM_COV=llvm-cov-12 bash test/run_oss_cpp_tests.sh

  echo "Run ExecuTorch regression tests for some models"
  # TODO(huydhn): Add more coverage here using ExecuTorch's gather models script
  # shellcheck disable=SC1091
  source .ci/scripts/test.sh mv3 cmake xnnpack-quantization-delegation ''

  popd

  # Test torchgen generated code for Executorch.
  echo "Testing ExecuTorch op registration"
  "$BUILD_BIN_DIR"/test_edge_op_registration

  assert_git_not_dirty
}

test_linux_aarch64(){
  python test/run_test.py --include test_modules test_mkldnn test_mkldnn_fusion test_openmp test_torch test_dynamic_shapes \
       test_transformers test_multiprocessing test_numpy_interop --verbose

  # Dynamo tests
  python test/run_test.py --include dynamo/test_compile dynamo/test_backends dynamo/test_comptime dynamo/test_config \
       dynamo/test_functions dynamo/test_fx_passes_pre_grad dynamo/test_interop dynamo/test_model_output dynamo/test_modules \
       dynamo/test_optimizers dynamo/test_recompile_ux dynamo/test_recompiles --verbose

  # Inductor tests
  python test/run_test.py --include inductor/test_torchinductor inductor/test_benchmark_fusion inductor/test_codecache \
       inductor/test_config inductor/test_control_flow inductor/test_coordinate_descent_tuner inductor/test_fx_fusion \
       inductor/test_group_batch_fusion inductor/test_inductor_freezing inductor/test_inductor_utils \
       inductor/test_inplacing_pass inductor/test_kernel_benchmark inductor/test_layout_optim \
       inductor/test_max_autotune inductor/test_memory_planning inductor/test_metrics inductor/test_multi_kernel inductor/test_pad_mm \
       inductor/test_pattern_matcher inductor/test_perf inductor/test_profiler inductor/test_select_algorithm inductor/test_smoke \
       inductor/test_split_cat_fx_passes inductor/test_standalone_compile inductor/test_torchinductor \
       inductor/test_torchinductor_codegen_dynamic_shapes inductor/test_torchinductor_dynamic_shapes --verbose
}

if ! [[ "${BUILD_ENVIRONMENT}" == *libtorch* || "${BUILD_ENVIRONMENT}" == *-bazel-* ]]; then
  (cd test && python -c "import torch; print(torch.__config__.show())")
  (cd test && python -c "import torch; print(torch.__config__.parallel_info())")
fi
if [[ "$BUILD_ENVIRONMENT" == *aarch64* ]]; then
  test_linux_aarch64
elif [[ "${TEST_CONFIG}" == *backward* ]]; then
  test_forward_backward_compatibility
  # Do NOT add tests after bc check tests, see its comment.
elif [[ "${TEST_CONFIG}" == *xla* ]]; then
  install_torchvision
  build_xla
  test_xla
elif [[ "${TEST_CONFIG}" == *executorch* ]]; then
  test_executorch
elif [[ "$TEST_CONFIG" == 'jit_legacy' ]]; then
  test_python_legacy_jit
elif [[ "${BUILD_ENVIRONMENT}" == *libtorch* ]]; then
  # TODO: run some C++ tests
  echo "no-op at the moment"
elif [[ "$TEST_CONFIG" == distributed ]]; then
  test_distributed
  # Only run RPC C++ tests on the first shard
  if [[ "${SHARD_NUMBER}" == 1 ]]; then
    test_rpc
  fi
elif [[ "${TEST_CONFIG}" == *inductor_distributed* ]]; then
  test_inductor_distributed
elif [[ "${TEST_CONFIG}" == *inductor-halide* ]]; then
  test_inductor_halide
elif [[ "${TEST_CONFIG}" == *inductor-micro-benchmark* ]]; then
  test_inductor_micro_benchmark
elif [[ "${TEST_CONFIG}" == *huggingface* ]]; then
  install_torchvision
  id=$((SHARD_NUMBER-1))
  test_dynamo_benchmark huggingface "$id"
elif [[ "${TEST_CONFIG}" == *timm* ]]; then
  install_torchvision
  id=$((SHARD_NUMBER-1))
  test_dynamo_benchmark timm_models "$id"
elif [[ "${TEST_CONFIG}" == *torchbench* ]]; then
  if [[ "${TEST_CONFIG}" == *cpu_inductor* || "${TEST_CONFIG}" == *cpu_aot_inductor* ]]; then
    install_torchaudio cpu
  else
    install_torchaudio cuda
  fi
  install_torchtext
  install_torchvision
  TORCH_CUDA_ARCH_LIST="8.0;8.6" pip_install git+https://github.com/pytorch/ao.git
  id=$((SHARD_NUMBER-1))
  # https://github.com/opencv/opencv-python/issues/885
  pip_install opencv-python==4.8.0.74
  if [[ "${TEST_CONFIG}" == *inductor_torchbench_smoketest_perf* ]]; then
    checkout_install_torchbench hf_Bert hf_Albert nanogpt timm_vision_transformer
    PYTHONPATH=$(pwd)/torchbench test_inductor_torchbench_smoketest_perf
  elif [[ "${TEST_CONFIG}" == *inductor_torchbench_cpu_smoketest_perf* ]]; then
    checkout_install_torchbench timm_vision_transformer phlippe_densenet basic_gnn_gcn \
      llama_v2_7b_16h resnet50 timm_efficientnet mobilenet_v3_large timm_resnest \
      shufflenet_v2_x1_0 hf_GPT2 yolov3 mobilenet_v2 resnext50_32x4d hf_T5_base
    PYTHONPATH=$(pwd)/torchbench test_inductor_torchbench_cpu_smoketest_perf
  elif [[ "${TEST_CONFIG}" == *torchbench_gcp_smoketest* ]]; then
    checkout_install_torchbench
    TORCHBENCHPATH=$(pwd)/torchbench test_torchbench_gcp_smoketest
  else
    checkout_install_torchbench
    # Do this after checkout_install_torchbench to ensure we clobber any
    # nightlies that torchbench may pull in
    if [[ "${TEST_CONFIG}" != *cpu_inductor* && "${TEST_CONFIG}" != *cpu_aot_inductor* ]]; then
      install_torchrec_and_fbgemm
    fi
    PYTHONPATH=$(pwd)/torchbench test_dynamo_benchmark torchbench "$id"
  fi
elif [[ "${TEST_CONFIG}" == *inductor_cpp_wrapper_abi_compatible* ]]; then
  install_torchvision
  test_inductor_cpp_wrapper_abi_compatible
elif [[ "${TEST_CONFIG}" == *inductor* ]]; then
  install_torchvision
  test_inductor_shard "${SHARD_NUMBER}"
  if [[ "${SHARD_NUMBER}" == 1 ]]; then
    test_inductor_aoti
    test_inductor_distributed
  fi
elif [[ "${TEST_CONFIG}" == *dynamo* ]]; then
  install_torchvision
  test_dynamo_shard "${SHARD_NUMBER}"
  if [[ "${SHARD_NUMBER}" == 1 ]]; then
    test_aten
  fi
elif [[ "${BUILD_ENVIRONMENT}" == *rocm* && -n "$TESTS_TO_INCLUDE" ]]; then
  install_torchvision
  test_python_shard "$SHARD_NUMBER"
  test_aten
elif [[ "${SHARD_NUMBER}" == 1 && $NUM_TEST_SHARDS -gt 1 ]]; then
  test_without_numpy
  install_torchvision
  test_python_shard 1
  test_aten
  test_libtorch 1
  if [[ "${BUILD_ENVIRONMENT}" == *xpu* ]]; then
    test_xpu_bin
  fi
elif [[ "${SHARD_NUMBER}" == 2 && $NUM_TEST_SHARDS -gt 1 ]]; then
  install_torchvision
  test_python_shard 2
  test_libtorch 2
  test_aot_compilation
  test_custom_script_ops
  test_custom_backend
  test_torch_function_benchmark
elif [[ "${SHARD_NUMBER}" -gt 2 ]]; then
  # Handle arbitrary number of shards
  install_torchvision
  test_python_shard "$SHARD_NUMBER"
elif [[ "${BUILD_ENVIRONMENT}" == *vulkan* ]]; then
  test_vulkan
elif [[ "${BUILD_ENVIRONMENT}" == *-bazel-* ]]; then
  test_bazel
elif [[ "${BUILD_ENVIRONMENT}" == *-mobile-lightweight-dispatch* ]]; then
  test_libtorch
elif [[ "${TEST_CONFIG}" = docs_test ]]; then
  test_docs_test
elif [[ "${BUILD_ENVIRONMENT}" == *xpu* ]]; then
  install_torchvision
  test_python
  test_aten
  test_xpu_bin
else
  install_torchvision
  install_monkeytype
  test_python
  test_aten
  test_vec256
  test_libtorch
  test_aot_compilation
  test_custom_script_ops
  test_custom_backend
  test_torch_function_benchmark
  test_benchmarks
fi<|MERGE_RESOLUTION|>--- conflicted
+++ resolved
@@ -437,18 +437,16 @@
   echo "benchmark results on main: "
   cat  "$TEST_REPORTS_DIR/pr_time_benchmarks_before.txt"
 
-<<<<<<< HEAD
-  echo "looking for regressions:"
-  python compare_results.py "$TEST_REPORTS_DIR/pr_time_benchmarks_before.txt" "$TEST_REPORTS_DIR/pr_time_benchmarks_after.txt"
-
-=======
   # resetting the original code
   git reset --hard "${SHA1}"
   git submodule sync && git submodule update --init --recursive
   deactivate
   rm -r "${REPO_DIR}/venv" "${REPO_DIR}/base_dist"
   pip show torch
->>>>>>> b09103e4
+
+  echo "looking for regressions:"
+  python compare_results.py "$TEST_REPORTS_DIR/pr_time_benchmarks_before.txt" "$TEST_REPORTS_DIR/pr_time_benchmarks_after.txt"
+
 }
 
 
