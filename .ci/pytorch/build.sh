--- conflicted
+++ resolved
@@ -287,7 +287,6 @@
         # Which should be backward compatible with Numpy-1.X
         python -mpip install --pre numpy==2.0.0rc1
       fi
-<<<<<<< HEAD
       if [[ "$USE_SPLIT_BUILD" == "true" ]]; then
         WERROR=1 BUILD_LIBTORCH_WHL=1 BUILD_PYTHON_ONLY=0 python setup.py bdist_wheel
         LIBTORCH_WHL=$(ls dist/*.whl)
@@ -299,14 +298,10 @@
         WERROR=1 python setup.py clean
         WERROR=1 python setup.py bdist_wheel
       fi
-=======
-      WERROR=1 python setup.py bdist_wheel
->>>>>>> cbb5e863
     else
       if [[ "$BUILD_ENVIRONMENT" == *xla* ]]; then
         source .ci/pytorch/install_cache_xla.sh
       fi
-<<<<<<< HEAD
       if [[ "$USE_SPLIT_BUILD" == "true" ]]; then
         BUILD_LIBTORCH_WHL=1 BUILD_PYTHON_ONLY=0 python setup.py bdist_wheel
         LIBTORCH_WHL=$(ls dist/*.whl)
@@ -318,9 +313,6 @@
         python setup.py clean
         python setup.py bdist_wheel
       fi
-=======
-      python setup.py bdist_wheel
->>>>>>> cbb5e863
     fi
     pip_install_whl "$(echo dist/*.whl)"
 
@@ -371,7 +363,7 @@
 
     mkdir -p "$CUSTOM_OP_BUILD"
     pushd "$CUSTOM_OP_BUILD"
-    cmake "$CUSTOM_OP_TEST" -DCMAKE_PREFIX_PATH="$SITE_PACKAGES/torch" -DPython_EXECUTABLE="$(which python)" \
+    cmake "$CUSTOM_OP_TEST" -DCMAKE_PREFIX_PATH="$SITE_PACKAGES/torch,$SPLIT_PKG_PREFIX" -DPython_EXECUTABLE="$(which python)" \
           -DCMAKE_MODULE_PATH="$CUSTOM_TEST_MODULE_PATH" -DUSE_ROCM="$CUSTOM_TEST_USE_ROCM"
     make VERBOSE=1
     popd
@@ -384,7 +376,7 @@
     SITE_PACKAGES="$(python -c 'from distutils.sysconfig import get_python_lib; print(get_python_lib())')"
     mkdir -p "$JIT_HOOK_BUILD"
     pushd "$JIT_HOOK_BUILD"
-    cmake "$JIT_HOOK_TEST" -DCMAKE_PREFIX_PATH="$SITE_PACKAGES/torch" -DPython_EXECUTABLE="$(which python)" \
+    cmake "$JIT_HOOK_TEST" -DCMAKE_PREFIX_PATH="$SITE_PACKAGES/torch,$SPLIT_PKG_PREFIX" -DPython_EXECUTABLE="$(which python)" \
           -DCMAKE_MODULE_PATH="$CUSTOM_TEST_MODULE_PATH" -DUSE_ROCM="$CUSTOM_TEST_USE_ROCM"
     make VERBOSE=1
     popd
@@ -396,7 +388,7 @@
     python --version
     mkdir -p "$CUSTOM_BACKEND_BUILD"
     pushd "$CUSTOM_BACKEND_BUILD"
-    cmake "$CUSTOM_BACKEND_TEST" -DCMAKE_PREFIX_PATH="$SITE_PACKAGES/torch" -DPython_EXECUTABLE="$(which python)" \
+    cmake "$CUSTOM_BACKEND_TEST" -DCMAKE_PREFIX_PATH="$SITE_PACKAGES/torch,$SPLIT_PKG_PREFIX" -DPython_EXECUTABLE="$(which python)" \
           -DCMAKE_MODULE_PATH="$CUSTOM_TEST_MODULE_PATH" -DUSE_ROCM="$CUSTOM_TEST_USE_ROCM"
     make VERBOSE=1
     popd
