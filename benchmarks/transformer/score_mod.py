--- conflicted
+++ resolved
@@ -150,17 +150,15 @@
         kwargs = {}
         if get_func_name(config.mask_mod) == "causal":
             kwargs["is_causal"] = True
-
-<<<<<<< HEAD
+        if q_heads != kv_heads:
+            kwargs["enable_gqa"] = True
+
         if config.backend != "fav3":
-=======
-    def eager_sdpa(query, key, value, attn_mask):
-        out = F.scaled_dot_product_attention(query, key, value, attn_mask, **kwargs)
-        return out.reshape(batch_size, q_heads, q_seq_len, head_dim)
->>>>>>> 09fd144f
-
-            def eager_sdpa(query, key, value, _):
-                return F.scaled_dot_product_attention(query, key, value, **kwargs)
+
+            def eager_sdpa(query, key, value, attn_mask):
+                return F.scaled_dot_product_attention(
+                    query, key, value, attn_mask, **kwargs
+                )
 
         else:
             try:
@@ -193,93 +191,55 @@
                 mask_mod,
                 1,
                 1,
-                q_seq_len * (q_heads // kv_heads),
+                q_seq_len,
                 kv_seq_len,
                 query.device,
             )
         else:
             block_mask = _create_empty_block_mask(query, key)
 
-<<<<<<< HEAD
+        if mask_mod and get_func_name(mask_mod) != "causal":
+            attn_mask = create_mask(mask_mod, 1, 1, query.shape[-2], key.shape[-2])
+        else:
+            attn_mask = None
+
         forward_eager_time = benchmark_torch_function_in_microseconds(
-            eager_sdpa, query, key, value, score_mod
+            eager_sdpa,
+            query,
+            key,
+            value,
+            attn_mask,
         )
         forward_compiled_time = benchmark_torch_function_in_microseconds(
-            compiled_sdpa, query, key, value, score_mod, block_mask
-        )
-
-        if config.calculate_bwd_time:
-            out_eager = eager_sdpa(query, key, value, score_mod)
-            dOut = torch.randn_like(out_eager)
-            backward_eager_time = benchmark_torch_function_in_microseconds(
-                out_eager.backward, dOut, retain_graph=True
-            )
-=======
-    if mask_mod:
-        block_mask = create_block_mask(
-            mask_mod, 1, 1, q_seq_len, kv_seq_len, query.device
-        )
-    else:
-        block_mask = _create_empty_block_mask(query, key)
-
-    if mask_mod and get_func_name(mask_mod) != "causal":
-        attn_mask = create_mask(mask_mod, 1, 1, query.shape[-2], key.shape[-2])
-    else:
-        attn_mask = None
-
-    # Broadcast query/key for eager.
-    b_key = torch.repeat_interleave(key, q_heads // kv_heads, dim=1)
-    b_value = torch.repeat_interleave(value, q_heads // kv_heads, dim=1)
-
-    forward_eager_time = benchmark_torch_function_in_microseconds(
-        eager_sdpa, query, b_key, b_value, attn_mask
-    )
-    forward_compiled_time = benchmark_torch_function_in_microseconds(
-        compiled_sdpa,
-        query,
-        key,
-        value,
-        score_mod=score_mod,
-        block_mask=block_mask,
-        enable_gqa=True,
-    )
-
-    out_eager = eager_sdpa(query, b_key, b_value, attn_mask)
-    out_compile = compiled_sdpa(
-        query,
-        b_key,
-        b_value,
-        score_mod=score_mod,
-        block_mask=block_mask,
-        enable_gqa=True,
-    )
-
-    if score_mod is None:
-        torch.testing.assert_close(out_eager, out_compile, atol=1e-2, rtol=1e-2)
-
-    if config.calculate_bwd_time:
-        out_eager = eager_sdpa(query, b_key, b_value, attn_mask)
-        dOut = torch.randn_like(out_eager)
-        backward_eager_time = benchmark_torch_function_in_microseconds(
-            out_eager.backward, dOut, retain_graph=True
-        )
-
+            compiled_sdpa,
+            query,
+            key,
+            value,
+            score_mod=score_mod,
+            block_mask=block_mask,
+            enable_gqa=kwargs.get("enable_gqa", False),
+        )
+
+        out_eager = eager_sdpa(query, key, value, attn_mask)
         out_compile = compiled_sdpa(
             query,
             key,
             value,
             score_mod=score_mod,
             block_mask=block_mask,
-            enable_gqa=True,
-        )
-        dOut = torch.randn_like(out_compile)
-        backward_compile_time = benchmark_torch_function_in_microseconds(
-            out_compile.backward, dOut, retain_graph=True
-        )
->>>>>>> 09fd144f
-
-            out_compile = compiled_sdpa(query, key, value, score_mod, block_mask)
+            enable_gqa=kwargs.get("enable_gqa", False),
+        )
+
+        if score_mod is None:
+            torch.testing.assert_close(out_eager, out_compile, atol=1e-2, rtol=1e-2)
+
+        if config.calculate_bwd_time:
             dOut = torch.randn_like(out_eager)
+            backward_eager_time = benchmark_torch_function_in_microseconds(
+                out_eager.backward, dOut, retain_graph=True
+            )
+
+            dOut = torch.randn_like(out_compile)
             backward_compile_time = benchmark_torch_function_in_microseconds(
                 out_compile.backward, dOut, retain_graph=True
             )
@@ -683,12 +643,8 @@
             args.mods,
             args.decoding,
             args.kv_cache_size,
-<<<<<<< HEAD
-            args.cal_bandwidth,
+            args.throughput,
             args.backend,
-=======
-            args.throughput,
->>>>>>> 09fd144f
         )
     ):
         results.append(
