--- conflicted
+++ resolved
@@ -28,803 +28,12 @@
 """
 
 import argparse
-<<<<<<< HEAD
-import os
-import pickle
-import sys
-from typing import (  # type: ignore[attr-defined]
-    _eval_type,
-    Any,
-    Dict,
-    Generic,
-    List,
-    NamedTuple,
-    Tuple,
-    Type,
-    TypeVar,
-    Union,
-)
-
-import tabulate  # type: ignore[import-untyped]
-
-
-T = TypeVar("T", bound=NamedTuple)
-
-
-class Ref(Generic[T]):
-    pass
-
-
-class TypeInfo(NamedTuple):
-    name: str
-    fields: List[Tuple[str, Type]]  # type: ignore[type-arg]
-
-    @classmethod
-    def from_type(cls, c: T) -> "TypeInfo":
-        if hasattr(c, "__name__"):
-            name = c.__name__
-        else:
-            name = str(c)
-        return cls(
-            name,
-            [(f, _eval_type(c.__annotations__[f], globals(), {})) for f in c._fields],
-        )
-
-
-"""
-Schema for flat DB
-
-TODO schemas not yet implemented
-# threads as recorded at termination of process
-Threads
-    id: int
-    traceback_id: int
-    process_id: int
-
-Process:
-    id: int # Same as world groups RANK
-    pid: int
-    hostname: str
-
-NCCLOp:
-    # nccl op implementation details (sends/recv)
-    id: int
-    nccl_call_id: int
-
-"""
-
-
-class Group(NamedTuple):
-    id: int
-    desc: str
-    size: int
-
-
-class Membership(NamedTuple):
-    group_id: Ref[Group]
-    global_rank: int
-
-
-class Traceback(NamedTuple):
-    id: int
-    frames: str
-
-
-class Collective(NamedTuple):
-    id: int
-    group_id: Ref[Group]
-
-
-class NCCLCall(NamedTuple):
-    id: int
-    collective_id: Ref[Collective]
-    group_id: Ref[Group]
-    global_rank: int  # technically Ref[Process] once we have it
-    traceback_id: Ref[Traceback]
-    collective_type: str
-    sizes: List[List[int]]
-
-
-class Database(NamedTuple):
-    groups: List[Group]
-    memberships: List[Membership]
-    tracebacks: List[Traceback]
-    collectives: List[Collective]
-    ncclcalls: List[NCCLCall]
-
-
-types = [
-    TypeInfo.from_type(t)  # type: ignore[type-var]
-    for t in globals().values()
-    if (
-        isinstance(t, type)
-        and issubclass(t, tuple)
-        and hasattr(t, "_fields")
-        and t is not TypeInfo
-    )
-]
-
-"""
-Stacktrace cache
-TODO
-"""
-
-
-"""
-Collective Matching logic
-"""
-COLLECTIVES = {
-    "broadcast",
-    "all_gather",
-    "all_reduce",
-    "_all_gather_base",
-    "all_gather_into_tensor_coalesced",
-    "reduce_scatter_tensor_coalesced",
-    "_reduce_scatter_base",
-    "gather",
-    "scatter",
-}
-
-P2P = {
-    "send",
-    "recv",
-}
-
-
-class Op:
-    """Parses relevant info about operation out of 'event' dict
-
-    examples of supported `profiling_name`s:
-        nccl:broadcast
-        nccl:send 1->2
-        nccl:recv 3<-0
-    """
-
-    def __init__(self, event: Dict[Any, Any], memberships: Dict[str, List[Membership]]):
-        profiling_name = event["profiling_name"]
-        nccl, name = profiling_name.split(":")
-        assert nccl == "nccl", f"name formatting error? {nccl} != 'nccl'"
-        parts = name.split(" ")
-        type = parts[0]
-        meta = parts[1] if len(parts) == 2 else None
-        self.state = event["state"]
-
-        self.pg_name, _ = event["process_group"]
-
-        assert type in COLLECTIVES | P2P | {
-            "coalesced"
-        }, f"{type} is not a supported operation"
-        self.type = type
-        if type == "send":
-            s, d = meta.split("->")
-            self._src, self._dst = int(s), int(d)
-        elif type == "recv":
-            d, s = meta.split("<-")
-            self._dst, self._src = int(d), int(s)
-        else:
-            self._src, self._dst = -1, -1
-        pg_name, pg_desc = event["process_group"]
-        self._init_global_src_dst(memberships[pg_name])
-
-        if type in P2P | COLLECTIVES:
-            self.input_sizes = event["input_sizes"]
-            self.output_sizes = event["output_sizes"]
-        else:
-            self.input_sizes, self.output_sizes = None, None
-        self.collective_seq_id = event["collective_seq_id"]
-        self.p2p_seq_id = event["p2p_seq_id"]
-
-    def _init_global_src_dst(self, pg_ranks: List[Membership]) -> None:
-        pg_ranks = sorted(pg_ranks)
-        self._src_g = pg_ranks[self._src] if self._src is not None else None
-        self._dst_g = pg_ranks[self._dst] if self._dst is not None else None
-
-    @property
-    def src(self) -> int:
-        assert self.type in P2P, "can't get src of non-p2p op"
-        return self._src
-
-    @property
-    def dst(self) -> int:
-        assert self.type in P2P, "can't get dst of non-p2p op"
-        return self._dst
-
-    def __repr__(self) -> str:
-        if self.type in P2P:
-            return (
-                f"{self.type}(s={self._src_g} d={self._dst_g}, sz={self.input_sizes})"
-            )
-        return f"{self.type}(input_sizes={self.input_sizes}, {self.state})"
-
-    def match(self, other) -> bool:  # type: ignore[no-untyped-def]
-        # TODO: I think this can validly not match,
-        # e.g. if one PG was used for p2p ops between only some of the peers?
-        # if self.seq_id != other.seq_id:
-        # return False
-
-        if self.type == "send":
-            return bool(
-                other.type == "recv"
-                and self.src == other.src
-                and self.dst == other.dst
-                and self.input_sizes == other.output_sizes
-            )
-        elif self.type == "recv":
-            return bool(
-                other.type == "send"
-                and self.src == other.src
-                and self.dst == other.dst
-                and self.output_sizes == other.input_sizes
-            )
-        elif self.type in COLLECTIVES:
-            return bool(
-                self.type == other.type and self.input_sizes == other.input_sizes
-            )
-            # TODO(whc) - output sizes dont have to match for e.g. gather, not sure if they ever have to match?
-            # and self.output_sizes == other.output_sizes)
-        elif self.type == "coalesced":
-            return bool(other.type == "coalesced")
-        return False
-
-
-def match_one_event(
-    event_a: Dict[Any, Any],
-    event_b: Dict[Any, Any],
-    memberships: Dict[str, List[Membership]],
-) -> bool:
-    op_a = Op(event_a, memberships)
-    op_b = Op(event_b, memberships)
-    return op_a.match(op_b)
-
-
-def match_coalesced_groups(
-    all_rank_events: Dict[Any, Any],
-    group_size: int,
-    groups: Dict[str, Group],
-    memberships: Dict[str, List[Membership]],
-) -> bool:
-    """
-    all_rank_events: {
-        rank: [
-            (idx, event_dict)
-        ]
-    }
-
-    Note: it is possible for event dicts in a coalesced group to be asymmetric.
-        e.g. the following events lists form a valid coalescing group
-             events0 [send:1]
-             events1 [recv:0, send:2]
-             events2 [recv:1]
-
-    Rule 1: all ops should find a match
-    Rule 2: relative ordering of sends and recvs in one event list can be arbitrary
-        e.g.
-        events1 [recv:0, send:2]  —> okay
-        events1 [send:2, recv:0] —> also okay
-    Rule 3: sends to the same dest or recvs from the src should be in a consistent order
-        e.g.
-        rank0 [send:1 (100B), send:1 (1000B)]
-        rank1 [recv:0 (1000B), recv:0 (100B)]   —> not okay
-    """
-    all_ops = {
-        rank: [Op(e, memberships) for i, e in all_rank_events[rank]]
-        for rank in all_rank_events
-    }
-
-    def visualize_ops(match: bool) -> None:
-        all_ops = {
-            rank: [Op(e, memberships) for i, e in all_rank_events[rank]]
-            for rank in all_rank_events
-        }
-
-        i = 0
-        row = []
-        progress = True
-        table = []
-        while progress:
-            progress = False
-            for r in all_ops:
-                if len(all_ops[r]) > i:
-                    _, event = all_rank_events[r][i]
-                    row.append(Op(event, memberships))
-                    progress = True
-                else:
-                    row.append(None)  # type: ignore[arg-type]
-            table.append(row)
-            row = []
-            i += 1
-        title = "Match" if match else "MISMATCH"
-        print(f"{title}\n", tabulate(table))  # type: ignore[operator]
-
-    # TODO can't verify seq_id bc there might have been valid seq deltas between ranks even within a pg.
-    for op_list in all_ops.values():
-        if not op_list:
-            # print("TODO- not sure if its valid for only some ranks in a PG to participate in a coalesced op?")
-            return False
-        assert op_list[-1].type == "coalesced"
-        op_list.pop(-1)
-
-    while all_ops:
-        first_rank = next(iter(all_ops))
-        my_ops = all_ops[first_rank]
-
-        if len(all_ops[first_rank]) == 0:
-            all_ops.pop(first_rank)
-            continue
-
-        # lets match the first collective! we need to know which ranks are involved, and ensure that this same
-        # collective is also the first one on those ranks within that group
-        op = my_ops[0]
-        match_idx = -1
-        if op.type in P2P:
-            dst_global_rank = sorted(memberships[op.pg_name])[op.dst]
-            peer_ops = all_ops[dst_global_rank]
-            for i, other in enumerate(peer_ops):
-                if op.match(other):
-                    match_idx = i
-                    break
-                elif op.dst == other.src:
-                    # Rule 3
-                    break
-                else:
-                    # Rule 1
-                    continue
-        else:
-            raise NotImplementedError("coalesced collective ops")
-        if match_idx >= 0:
-            my_ops.pop(0)
-            peer_ops.pop(match_idx)
-        else:
-            visualize_ops(False)
-            return False
-
-    visualize_ops(True)
-    return True
-
-
-"""
-Flat DB builder
-"""
-
-
-def build_groups_memberships(
-    pg_config: Any,
-) -> Tuple[List[Group], Dict[Any, Group], List[Membership], Dict[str, Any]]:
-    """
-    pg_config: {
-        global_rank: {
-            (pg_id, desc, ranks)
-        }
-    }
-
-    `pg_id` is a system generated id, but depending on the mode of PG creation it could be a globally incrementing int
-          or a hash of the ranks.  See `_process_group_name` in distributed_c10d.py.
-    `desc` is provided by the user (optionally) and should be 'meaningful' (e.g. TP/PP/DP group)
-    `ranks` is a list of the 'global ranks' that are members of the PG.
-
-    (pg_id, desc, ranks) tuples are appended lazily to the flight buffer when `getNCCLComm` is called on a PG and
-    the `enabled_` flag is true for that PG.
-        - the order of calling (init_process_group, new_group, etc) does not affect the order of the tuples in the list
-
-    Returns: a groups table and a membership table, where each row is a Group or Membership namedtuple
-    """
-    # flat lists for return
-    groups = []
-    memberships = []
-
-    # dicts for faster cross-rank validation
-    _groups = {}
-    _memberships = {}
-    for global_rank in pg_config:
-        for pg_id in pg_config[global_rank]:
-            desc = pg_config[global_rank][pg_id]["desc"]
-            ranks = pg_config[global_rank][pg_id]["ranks"]
-            if isinstance(ranks, str):
-                # TODO Bug in FR data format? ranks is '[0, 1,...]'
-                ranks = eval(ranks)
-
-            if pg_id not in _groups:
-                groups.append(Group(id=pg_id, desc=desc, size=len(ranks)))
-                for rank in ranks:
-                    memberships.append(Membership(group_id=pg_id, global_rank=rank))
-                _groups[pg_id] = groups[-1]
-                _memberships[pg_id] = set(ranks)
-            else:
-                # validation across ranks
-                assert (
-                    _groups[pg_id].desc == desc
-                ), f"mismatch in desc {_groups[pg_id].desc} vs {desc}"
-                assert _memberships[pg_id] == set(
-                    ranks
-                ), f"mismatch in membership {_memberships[pg_id]} vs {set(ranks)}"
-    return groups, _groups, memberships, _memberships
-
-
-def build_nccl_call(
-    entry: Dict[Any, Any],
-    id: int,
-    collective_id: Any,
-    group_id: int,
-    global_rank: Any,
-) -> NCCLCall:
-    return NCCLCall(
-        id=id,
-        collective_id=collective_id,
-        group_id=group_id,  # type: ignore[arg-type]
-        global_rank=global_rank,
-        traceback_id=0,  # type: ignore[arg-type]
-        collective_type=entry["profiling_name"],
-        sizes=entry["input_sizes"],
-    )
-
-
-def find_coalesced_group(
-    pg_name: str, entries: List[Dict[str, Any]]
-) -> List[Tuple[int, Dict[str, Any]]]:
-    """Given a list of entries, if the collective_seq_id of the first entry matches that of subsequent ones,
-    build an return a list of entries terminating in a 'coalesced' op entry all sharing a collective_seq_id
-    TODO: handle p2p_seq_id v/s collective_seq_id separately here.
-    """
-    found = []
-    collective_seq_id = None
-    for i, e in enumerate(entries):
-        if e["process_group"][0] != pg_name:
-            continue
-        elif collective_seq_id is None:
-            collective_seq_id = e["collective_seq_id"]
-            found.append((i, e))
-        elif e["collective_seq_id"] == collective_seq_id:
-            found.append((i, e))
-        else:
-            break
-
-    if len(found) > 1:
-        assert found[-1][1]["profiling_name"] == "nccl:coalesced"
-        return found
-    return []
-
-
-def just_print_entries(
-    all_entries: Dict[int, List[Dict[str, Any]]],
-    _groups: Dict[str, Group],
-    _memberships: Dict[str, List[Membership]],
-) -> None:
-    rows = []
-    ranks = sorted(all_entries.keys())
-    headers = [f"Rank {rank}" for rank in ranks]
-    progress = True
-    while progress:
-        progress = False
-        row = []
-        for rank in ranks:
-            if len(all_entries[rank]) == 0:
-                row.append("")
-            else:
-                entry = all_entries[rank].pop(0)
-                row.append(str(Op(entry, _memberships)))
-                progress = True
-        if progress:
-            rows.append(row)
-
-    print(tabulate(rows, headers=headers))  # type: ignore[operator]
-
-
-def build_collectives(
-    all_entries: Dict[int, List[Dict[str, Any]]],
-    _groups: Dict[str, Group],
-    _memberships: Dict[str, List[Membership]],
-) -> Tuple[List[Traceback], List[Collective], List[NCCLCall]]:
-    """
-    groups, memberships are the non-flat dicts that are indexable
-    all_entries is a raw dict from the original dumps:
-
-    all_entries: {
-        global_rank: [
-            {
-                record_id: ordered id of the event in the trace buffer
-                pg_id: ProcessGroupNCCL::uid_
-                    *note: `pg_id` corresponds to nothing in groups table
-                process_group: (pg_name, desc)
-                    *note: `pg_name`, `desc` corresponds to `pg_id`, `desc` in groups table
-                collective_seq_id: ordered id for collective operations and coalesced group operations
-                p2p_seq_id: ordered id for point-to-point operations
-                op_id: ordered id including individual ops inside coalescing group
-                profiling_name: descriptive name of the operation
-                'time_created_ns',
-                'input_sizes',
-                'output_sizes',
-                'state',
-                'time_discovered_started_ns',
-                'time_discovered_completed_ns',
-                'retired',
-                'frames',
-            }
-        ]
-    }
-    """
-    tracebacks: List[Traceback] = []
-
-    collectives: List[Collective] = []
-    nccl_calls: List[NCCLCall] = []
-
-    # once we find one mismatch, we stop pairing up collectives since the pairing is possibly incorrect
-    # instead, just record the remaining ops as NCCLCalls
-    mismatch = {_groups[g].id: 0 for g in _groups}
-    MISMATCH_TAIL = 10
-    """
-    - it doesn't matter what order I put collectives/ncclops into their table. we can later on re-sort it by start time
-    - there could be multiple options for the "first" collective to pair up (rank 0,1 might do a bcast while rank 2,3 do a bcast)
-    - within a group, the first collective must be the same on all ranks in the group, then it can be marked as a
-    collective and removed
-    """
-    while all_entries:
-        # we greedily match collectives, starting arbitrarily with the trace from the first rank
-        # later, if we exhaust the first rank, we continue with the next 'first rank'
-        rank_iter = iter(all_entries)
-        first_rank = next(rank_iter)
-        other_ranks = list(rank_iter)
-
-        if len(all_entries[first_rank]) == 0:
-            all_entries.pop(first_rank)
-            continue
-
-        # lets match the first collective! we need to know which ranks are involved, and ensure that this same
-        # collective is also the first one on those ranks within that group
-        entries = all_entries[first_rank]
-        pg_name, desc = entries[0]["process_group"]
-        profiling_name = entries[0]["profiling_name"]
-        expected_ranks = set(_memberships[pg_name])
-        found_ranks = {first_rank}
-        found_idx = {}
-
-        if find_coalesced_group(pg_name, entries):
-            expected_ranks.add(first_rank)
-            done_ranks = set()
-            all_coalesced_entries = {}
-            while expected_ranks:
-                curr = expected_ranks.pop()
-                done_ranks.add(curr)
-                grp = (
-                    find_coalesced_group(pg_name, all_entries[curr])  # type: ignore[index]
-                    if curr in all_entries  # type: ignore[comparison-overlap]
-                    else []
-                )
-                all_coalesced_entries[curr] = grp
-                for index, entry in grp:
-                    op = Op(entry, _memberships)
-                    peer = None
-                    if op.type == "send":
-                        assert op._src_g == curr, (op._src_g, curr)
-                        peer = op._dst_g
-                    elif op.type == "recv":
-                        assert op._dst_g == curr, (op._dst_g, curr)
-                        peer = op._src_g
-                    if peer and peer not in done_ranks:
-                        expected_ranks.add(peer)
-
-            match = match_coalesced_groups(
-                all_coalesced_entries,
-                group_size=_groups[pg_name].size,
-                groups=_groups,
-                memberships=_memberships,
-            )
-
-            if match and mismatch[pg_name] == 0:
-                collectives.append(Collective(id=len(collectives), group_id=pg_name))
-            else:
-                mismatch[pg_name] += 1
-
-            for r in all_coalesced_entries:
-                reversed_calls = []
-                for i, _ in reversed(all_coalesced_entries[r]):
-                    reversed_calls.append(
-                        build_nccl_call(
-                            all_entries[r].pop(i),  # type: ignore[index]
-                            id=len(nccl_calls),
-                            collective_id=collectives[-1].id if match else None,
-                            group_id=pg_name,
-                            global_rank=r,
-                        )
-                    )
-                nccl_calls.extend(reversed(reversed_calls))
-
-        else:
-            for o in expected_ranks.intersection(set(other_ranks)):
-                for i, e in enumerate(all_entries[o]):  # type: ignore[index]
-                    # step over ops from other PGs
-                    if e["process_group"] == (pg_name, desc):
-                        if (
-                            match_one_event(entries[0], e, _memberships)
-                            and mismatch[pg_name] == 0
-                        ):
-                            found_ranks.add(o)
-                            found_idx[o] = i
-                        else:
-                            # we found a mismatch. what do we do with that?
-                            mismatch[pg_name] += 1
-                            print(
-                                f"Mismatched collective on rank {o} for group {pg_name}:{desc} collective {profiling_name}"
-                            )
-                        break
-
-            # at this point there are 3 possibilities
-            # 1. we found a match on all the ranks that are members of the group
-            #  -> we create a Collective and remove the individual entries from their original lists
-            if found_ranks == expected_ranks and mismatch[pg_name] == 0:
-                collectives.append(Collective(id=len(collectives), group_id=pg_name))
-                for r in found_ranks:
-                    i = found_idx[r] if r != first_rank else 0
-                    nccl_calls.append(
-                        build_nccl_call(
-                            all_entries[r].pop(i),  # type: ignore[index]
-                            id=len(nccl_calls),
-                            collective_id=collectives[-1].id,
-                            group_id=pg_name,
-                            global_rank=r,
-                        )
-                    )
-
-            # 2. we found a partial match but some ranks are missing
-            # 3. we found no match
-            #  -> since its not a complete collective, no entry goes into collectives but we still record a nccl call
-            #     TODO should there be a way to mark 'mismatches'?
-            else:
-                print("appending a non-matching collective")
-                nccl_calls.append(
-                    build_nccl_call(
-                        all_entries[first_rank].pop(0),
-                        id=len(nccl_calls),
-                        collective_id=None,
-                        group_id=pg_name,
-                        global_rank=r,
-                    )
-                )
-
-        if mismatch[pg_name] > MISMATCH_TAIL:
-            print(f"Too many mismatches for process_group {pg_name}:{desc}, aborting")
-            sys.exit(-1)
-
-    return tracebacks, collectives, nccl_calls
-
-
-def check_no_missing_dump_files(
-    entries: Dict[str, Any], memberships: List[Membership]
-) -> None:
-    all_ranks = set()
-    for membership in memberships:
-        all_ranks.add(str(membership.global_rank))
-    dumps_ranks = set(entries.keys())
-    assert (
-        dumps_ranks == all_ranks
-    ), f"Missing dump files from ranks {all_ranks - dumps_ranks}"
-
-
-def check_version(versions: Dict[str, Any]) -> None:
-    for rank, version in versions.items():  # noqa: PERF102
-        major, minor = map(int, version.split("."))
-        # assert major == 2, f"Rank {rank} unsupported version {version}"
-        # assert minor >= 0, f"Rank {rank} unsupported version {version}"
-
-
-def check_trace_from_beginning(entries: Dict[str, Any]) -> bool:
-    for rank in entries:
-        first_record_id = entries[rank][0]["record_id"]
-        # TODO add more sequence information such that analysis can proceed even without complete buffer
-
-        # assert first_record_id == 0, f"Rank {rank} trace does not start at time 0 (first record is {first_record_id}."
-        if first_record_id != 0:
-            print(
-                f"Rank {rank} trace does not start at time 0 (first record is {first_record_id}."
-            )
-            return False
-    return True
-
-
-def build_db(details: Dict[str, Dict[str, Any]], args: argparse.Namespace) -> Database:
-    # temporary state used for building database
-    entries = {}
-    pg_config = {}
-    version = {}
-    for dump in details.values():
-        rank = dump["rank"]
-        entries[rank] = dump["entries"]
-        version[rank] = dump["version"]
-        pg_config[rank] = dump["pg_config"]
-
-    check_version(version)
-    check_trace_from_beginning(entries)
-
-    # flattened database
-    groups, _groups, memberships, _memberships = build_groups_memberships(pg_config)
-    print("built groups, memberships")
-
-    check_no_missing_dump_files(entries, memberships)
-
-    if args.just_print_entries:
-        just_print_entries(entries, _groups, _memberships)
-        sys.exit(0)
-
-    tracebacks, collectives, nccl_calls = build_collectives(
-        entries, _groups, _memberships
-    )
-    print("built collectives, nccl_calls")
-    if args.verbose:
-        print("Groups\n", tabulate(groups, headers=Group._fields))  # type: ignore[operator]
-        print("Memberships\n", tabulate(memberships, headers=Membership._fields))  # type: ignore[operator]
-        print("Collectives\n", tabulate(collectives, headers=Collective._fields))  # type: ignore[operator]
-        print("NCCLCalls\n", tabulate(nccl_calls, headers=NCCLCall._fields))  # type: ignore[operator]
-    db = Database(
-        tracebacks=tracebacks,
-        collectives=collectives,
-        ncclcalls=nccl_calls,
-        groups=groups,
-        memberships=memberships,
-    )
-    return db
-
-
-def read_dump(prefix: str, filename: str) -> Dict[str, Union[str, int, List[Any]]]:
-    basename = os.path.basename(filename)
-    assert (
-        basename.find(prefix) == 0
-    ), f"args.prefix ({prefix}) must match the beginning of each filename ({basename})"
-    rank = int(basename[len(prefix) :])
-    host_name = f"host_rank{rank}"
-
-    with open(filename, "rb") as infile:
-        dump = pickle.load(infile)
-
-    entries = dump["entries"]
-    version = dump["version"]
-    pg_config = dump["pg_config"]
-
-    return {
-        "host_name": host_name,
-        "rank": rank,
-        "entries": entries,
-        "version": version,
-        "pg_config": pg_config,
-    }
-
-
-def read_dir(prefix: str, folder: str) -> Dict[Any, Any]:  # TODO; fix types
-    import gc
-    import time
-
-    gc.disable()
-    details = {}
-    t0 = time.time()
-    for root, _, files in os.walk(folder):
-        for f in files:
-            ta = time.time()
-            details[f] = read_dump(prefix, os.path.join(root, f))
-            tb = time.time()
-            # print(f"read file {f} in {tb - ta}s")
-    print(f"loaded {len(files)} files in {tb - t0}s")
-    return details
-
-
-def main() -> None:
-    parser = argparse.ArgumentParser(description=__doc__)
-    parser.add_argument("-d", "--dir", help="Directory with flight recorder dumps")
-    parser.add_argument("-o", "--output", default=None)
-    parser.add_argument(
-        "-p",
-        "--prefix",
-        help="prefix to strip such that rank can be extracted",
-        default="rank_",
-    )
-    parser.add_argument("-j", "--just_print_entries", action="store_true")
-    parser.add_argument("-v", "--verbose", action="store_true")
-    args = parser.parse_args()
-=======
 import pickle
 
 from tools.flight_recorder.components.config_manager import JobConfig
 from tools.flight_recorder.components.loader import read_dir
 from tools.flight_recorder.components.processor import build_db, types
 
->>>>>>> 30dc6338
 
 def main(args: argparse.Namespace) -> None:
     details = read_dir(args.prefix, args.dir)
