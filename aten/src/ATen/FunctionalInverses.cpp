--- conflicted
+++ resolved
@@ -321,13 +321,8 @@
   auto max_seqlen = at::_nested_get_max_seqlen(base);
   auto nt = at::_nested_view_from_jagged(
       mutated_view, offsets, dummy, lengths, ragged_idx,
-<<<<<<< HEAD
-      (min_seqlen.defined() ? c10::optional<Tensor>(min_seqlen) : c10::nullopt),
-      (max_seqlen.defined() ? c10::optional<Tensor>(max_seqlen) : c10::nullopt));
-=======
       (min_seqlen.defined() ? std::optional<Tensor>(min_seqlen) : std::nullopt),
       (max_seqlen.defined() ? std::optional<Tensor>(max_seqlen) : std::nullopt));
->>>>>>> fdc83610
 
   if (inverse_return_mode != InverseReturnMode::NeverView) {
     return nt;
