#!/bin/bash

OUTPUT_SCRIPT=${OUTPUT_SCRIPT:-/home/circleci/project/ci_test_script.sh}

# only source if file exists
if [[ -f /home/circleci/project/env ]]; then
  source /home/circleci/project/env
fi
cat >"${OUTPUT_SCRIPT}" <<EOL
# =================== The following code will be executed inside Docker container ===================
set -eux -o pipefail

retry () {
    "\$@"  || (sleep 1 && "\$@") || (sleep 2 && "\$@")
}

# Source binary env file here if exists
if [[ -e "${BINARY_ENV_FILE:-/nofile}" ]]; then
  source "${BINARY_ENV_FILE:-/nofile}"
fi

python_nodot="\$(echo $DESIRED_PYTHON | tr -d m.u)"

# Set up Python
if [[ "$PACKAGE_TYPE" == conda ]]; then
  retry conda create -qyn testenv python="$DESIRED_PYTHON"
  source activate testenv >/dev/null
elif [[ "$PACKAGE_TYPE" != libtorch ]]; then
  python_path="/opt/python/cp\$python_nodot-cp\${python_nodot}"
  # Prior to Python 3.8 paths were suffixed with an 'm'
  if [[ -d  "\${python_path}/bin" ]]; then
    export PATH="\${python_path}/bin:\$PATH"
  elif [[ -d "\${python_path}m/bin" ]]; then
    export PATH="\${python_path}m/bin:\$PATH"
  fi
fi

EXTRA_CONDA_FLAGS=""
NUMPY_PIN=""
PROTOBUF_PACKAGE="defaults::protobuf"

if [[ "\$python_nodot" = *310* ]]; then
  # There's an issue with conda channel priority where it'll randomly pick 1.19 over 1.20
  # we set a lower boundary here just to be safe
  NUMPY_PIN=">=1.21.2"
  PROTOBUF_PACKAGE="protobuf>=3.19.0"
fi

if [[ "\$python_nodot" = *39* ]]; then
  # There's an issue with conda channel priority where it'll randomly pick 1.19 over 1.20
  # we set a lower boundary here just to be safe
  NUMPY_PIN=">=1.20"
fi

<<<<<<< HEAD
if [[ "\$python_nodot" = *38* ]]; then
  # sympy 1.12.1 is the last version that supports Python 3.8
  SYMPY_PIN="==1.12.1"
else
  SYMPY_PIN=">=1.13.0"
fi

=======
>>>>>>> e782918b
# Move debug wheels out of the package dir so they don't get installed
mkdir -p /tmp/debug_final_pkgs
mv /final_pkgs/debug-*.zip /tmp/debug_final_pkgs || echo "no debug packages to move"

# Install the package
# These network calls should not have 'retry's because they are installing
# locally and aren't actually network calls
# TODO there is duplicated and inconsistent test-python-env setup across this
#   file, builder/smoke_test.sh, and builder/run_tests.sh, and also in the
#   conda build scripts themselves. These should really be consolidated
# Pick only one package of multiple available (which happens as result of workflow re-runs)
pkg="/final_pkgs/\$(ls -1 /final_pkgs|sort|tail -1)"
if [[ "\$PYTORCH_BUILD_VERSION" == *dev* ]]; then
    CHANNEL="nightly"
else
    CHANNEL="test"
fi

if [[ "$PACKAGE_TYPE" == conda ]]; then
  (
    # For some reason conda likes to re-activate the conda environment when attempting this install
    # which means that a deactivate is run and some variables might not exist when that happens,
    # namely CONDA_MKL_INTERFACE_LAYER_BACKUP from libblas so let's just ignore unbound variables when
    # it comes to the conda installation commands
    set +u
    retry conda install \${EXTRA_CONDA_FLAGS} -yq \
      "numpy\${NUMPY_PIN}" \
      mkl>=2018 \
      ninja \
<<<<<<< HEAD
      "sympy\${SYMPY_PIN}" \
=======
      sympy>=1.12 \
>>>>>>> e782918b
      typing-extensions \
      ${PROTOBUF_PACKAGE}
    if [[ "$DESIRED_CUDA" == 'cpu' ]]; then
      retry conda install -c pytorch -y cpuonly
    else
      cu_ver="${DESIRED_CUDA:2:2}.${DESIRED_CUDA:4}"
      CUDA_PACKAGE="pytorch-cuda"
      retry conda install \${EXTRA_CONDA_FLAGS} -yq -c nvidia -c "pytorch-\${CHANNEL}" "pytorch-cuda=\${cu_ver}"
    fi
    conda install \${EXTRA_CONDA_FLAGS} -y "\$pkg" --offline
  )
elif [[ "$PACKAGE_TYPE" != libtorch ]]; then
  if [[ "\$BUILD_ENVIRONMENT" != *s390x* ]]; then
    if [[ "$USE_SPLIT_BUILD" == "true" ]]; then
      pkg_no_python="$(ls -1 /final_pkgs/torch_no_python* | sort |tail -1)"
      pkg_torch="$(ls -1 /final_pkgs/torch-* | sort |tail -1)"
      # todo: after folder is populated use the pypi_pkg channel instead
      pip install "\$pkg_no_python" "\$pkg_torch" --index-url "https://download.pytorch.org/whl/\${CHANNEL}/${DESIRED_CUDA}_pypi_pkg"
      retry pip install -q numpy protobuf typing-extensions
    else
      pip install "\$pkg" --index-url "https://download.pytorch.org/whl/\${CHANNEL}/${DESIRED_CUDA}"
      retry pip install -q numpy protobuf typing-extensions
    fi
  else
    pip install "\$pkg"
    retry pip install -q numpy protobuf typing-extensions
  fi
fi
if [[ "$PACKAGE_TYPE" == libtorch ]]; then
  pkg="\$(ls /final_pkgs/*-latest.zip)"
  unzip "\$pkg" -d /tmp
  cd /tmp/libtorch
fi

if [[ "$GPU_ARCH_TYPE" == xpu ]]; then
  # Workaround for __mkl_tmp_MOD unbound variable issue, refer https://github.com/pytorch/pytorch/issues/130543
  set +u
  source /opt/intel/oneapi/pytorch-gpu-dev-0.5/oneapi-vars.sh
fi

# Test the package
/builder/check_binary.sh

# Clean temp files
cd /builder && git clean -ffdx

# =================== The above code will be executed inside Docker container ===================
EOL
echo
echo
echo "The script that will run in the next step is:"
cat "${OUTPUT_SCRIPT}"<|MERGE_RESOLUTION|>--- conflicted
+++ resolved
@@ -52,16 +52,6 @@
   NUMPY_PIN=">=1.20"
 fi
 
-<<<<<<< HEAD
-if [[ "\$python_nodot" = *38* ]]; then
-  # sympy 1.12.1 is the last version that supports Python 3.8
-  SYMPY_PIN="==1.12.1"
-else
-  SYMPY_PIN=">=1.13.0"
-fi
-
-=======
->>>>>>> e782918b
 # Move debug wheels out of the package dir so they don't get installed
 mkdir -p /tmp/debug_final_pkgs
 mv /final_pkgs/debug-*.zip /tmp/debug_final_pkgs || echo "no debug packages to move"
@@ -91,11 +81,7 @@
       "numpy\${NUMPY_PIN}" \
       mkl>=2018 \
       ninja \
-<<<<<<< HEAD
-      "sympy\${SYMPY_PIN}" \
-=======
       sympy>=1.12 \
->>>>>>> e782918b
       typing-extensions \
       ${PROTOBUF_PACKAGE}
     if [[ "$DESIRED_CUDA" == 'cpu' ]]; then
