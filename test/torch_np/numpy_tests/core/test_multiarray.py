--- conflicted
+++ resolved
@@ -9,10 +9,6 @@
 import mmap
 import operator
 import os
-<<<<<<< HEAD
-import pathlib
-=======
->>>>>>> fea49866
 import sys
 import tempfile
 import warnings
