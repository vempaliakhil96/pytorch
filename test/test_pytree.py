# Owner(s): ["module: pytree"]

import time
import unittest
<<<<<<< HEAD
from collections import defaultdict, deque, namedtuple, OrderedDict
from typing import NamedTuple
=======
from collections import namedtuple, OrderedDict, UserDict
>>>>>>> 4e4a6ad6

import torch
import torch.utils._cxx_pytree as cxx_pytree
import torch.utils._pytree as py_pytree
from torch.testing._internal.common_utils import (
    instantiate_parametrized_tests,
    parametrize,
    run_tests,
    subtest,
    TEST_WITH_TORCHDYNAMO,
    TestCase,
)


GlobalPoint = namedtuple("GlobalPoint", ["x", "y"])


class GlobalDummyType:
    def __init__(self, x, y):
        self.x = x
        self.y = y


class TestGenericPytree(TestCase):
    @parametrize(
        "pytree_impl",
        [
            subtest(py_pytree, name="py"),
            subtest(cxx_pytree, name="cxx"),
        ],
    )
    def test_register_pytree_node(self, pytree_impl):
        class MyDict(UserDict):
            pass

        d = MyDict(a=1, b=2, c=3)

        # Custom types are leaf nodes by default
        values, spec = pytree_impl.tree_flatten(d)
        self.assertEqual(values, [d])
        self.assertIs(values[0], d)
        self.assertEqual(d, pytree_impl.tree_unflatten(values, spec))
        self.assertTrue(spec.is_leaf())

        # Register MyDict as a pytree node
        pytree_impl.register_pytree_node(
            MyDict,
            lambda d: (list(d.values()), list(d.keys())),
            lambda values, keys: MyDict(zip(keys, values)),
        )

        values, spec = pytree_impl.tree_flatten(d)
        self.assertEqual(values, [1, 2, 3])
        self.assertEqual(d, pytree_impl.tree_unflatten(values, spec))

        # Do not allow registering the same type twice
        with self.assertRaisesRegex(ValueError, "already registered"):
            pytree_impl.register_pytree_node(
                MyDict,
                lambda d: (list(d.values()), list(d.keys())),
                lambda values, keys: MyDict(zip(keys, values)),
            )

    @parametrize(
        "pytree_impl",
        [
            subtest(py_pytree, name="py"),
            subtest(cxx_pytree, name="cxx"),
        ],
    )
    def test_flatten_unflatten_leaf(self, pytree_impl):
        def run_test_with_leaf(leaf):
            values, treespec = pytree_impl.tree_flatten(leaf)
            self.assertEqual(values, [leaf])
            self.assertEqual(treespec, pytree_impl.LeafSpec())

            unflattened = pytree_impl.tree_unflatten(values, treespec)
            self.assertEqual(unflattened, leaf)

        run_test_with_leaf(1)
        run_test_with_leaf(1.0)
        run_test_with_leaf(None)
        run_test_with_leaf(bool)
        run_test_with_leaf(torch.randn(3, 3))

    @parametrize(
        "pytree_impl,gen_expected_fn",
        [
            subtest(
                (
                    py_pytree,
                    lambda tup: py_pytree.TreeSpec(
                        tuple, None, [py_pytree.LeafSpec() for _ in tup]
                    ),
                ),
                name="py",
            ),
            subtest(
                (cxx_pytree, lambda tup: cxx_pytree.tree_structure((0,) * len(tup))),
                name="cxx",
            ),
        ],
    )
    def test_flatten_unflatten_tuple(self, pytree_impl, gen_expected_fn):
        def run_test(tup):
            expected_spec = gen_expected_fn(tup)
            values, treespec = pytree_impl.tree_flatten(tup)
            self.assertTrue(isinstance(values, list))
            self.assertEqual(values, list(tup))
            self.assertEqual(treespec, expected_spec)

            unflattened = pytree_impl.tree_unflatten(values, treespec)
            self.assertEqual(unflattened, tup)
            self.assertTrue(isinstance(unflattened, tuple))

        run_test(())
        run_test((1.0,))
        run_test((1.0, 2))
        run_test((torch.tensor([1.0, 2]), 2, 10, 9, 11))

    @parametrize(
        "pytree_impl,gen_expected_fn",
        [
            subtest(
                (
                    py_pytree,
                    lambda lst: py_pytree.TreeSpec(
                        list, None, [py_pytree.LeafSpec() for _ in lst]
                    ),
                ),
                name="py",
            ),
            subtest(
                (cxx_pytree, lambda lst: cxx_pytree.tree_structure([0] * len(lst))),
                name="cxx",
            ),
        ],
    )
    def test_flatten_unflatten_list(self, pytree_impl, gen_expected_fn):
        def run_test(lst):
            expected_spec = gen_expected_fn(lst)
            values, treespec = pytree_impl.tree_flatten(lst)
            self.assertTrue(isinstance(values, list))
            self.assertEqual(values, lst)
            self.assertEqual(treespec, expected_spec)

            unflattened = pytree_impl.tree_unflatten(values, treespec)
            self.assertEqual(unflattened, lst)
            self.assertTrue(isinstance(unflattened, list))

        run_test([])
        run_test([1.0, 2])
        run_test([torch.tensor([1.0, 2]), 2, 10, 9, 11])

    @parametrize(
        "pytree_impl,gen_expected_fn",
        [
            subtest(
                (
                    py_pytree,
                    lambda dct: py_pytree.TreeSpec(
                        dict,
                        list(dct.keys()),
                        [py_pytree.LeafSpec() for _ in dct.values()],
                    ),
                ),
                name="py",
            ),
            subtest(
                (
                    cxx_pytree,
                    lambda dct: cxx_pytree.tree_structure(dict.fromkeys(dct, 0)),
                ),
                name="cxx",
            ),
        ],
    )
    def test_flatten_unflatten_dict(self, pytree_impl, gen_expected_fn):
        def run_test(dct):
            expected_spec = gen_expected_fn(dct)
            values, treespec = pytree_impl.tree_flatten(dct)
            self.assertTrue(isinstance(values, list))
            self.assertEqual(values, list(dct.values()))
            self.assertEqual(treespec, expected_spec)

            unflattened = pytree_impl.tree_unflatten(values, treespec)
            self.assertEqual(unflattened, dct)
            self.assertTrue(isinstance(unflattened, dict))

        run_test({})
        run_test({"a": 1})
        run_test({"abcdefg": torch.randn(2, 3)})
        run_test({1: torch.randn(2, 3)})
        run_test({"a": 1, "b": 2, "c": torch.randn(2, 3)})

    @parametrize(
        "pytree_impl,gen_expected_fn",
        [
            subtest(
                (
                    py_pytree,
                    lambda odict: py_pytree.TreeSpec(
                        OrderedDict,
                        list(odict.keys()),
                        [py_pytree.LeafSpec() for _ in odict.values()],
                    ),
                ),
                name="py",
            ),
            subtest(
                (
                    cxx_pytree,
                    lambda odict: cxx_pytree.tree_structure(
                        OrderedDict.fromkeys(odict, 0)
                    ),
                ),
                name="cxx",
            ),
        ],
    )
    def test_flatten_unflatten_ordereddict(self, pytree_impl, gen_expected_fn):
        def run_test(odict):
            expected_spec = gen_expected_fn(odict)
            values, treespec = pytree_impl.tree_flatten(odict)
            self.assertTrue(isinstance(values, list))
            self.assertEqual(values, list(odict.values()))
            self.assertEqual(treespec, expected_spec)

            unflattened = pytree_impl.tree_unflatten(values, treespec)
            self.assertEqual(unflattened, odict)
            self.assertTrue(isinstance(unflattened, OrderedDict))

        od = OrderedDict()
        run_test(od)

        od["b"] = 1
        od["a"] = torch.tensor(3.14)
        run_test(od)

    @parametrize(
        "pytree_impl,gen_expected_fn",
        [
            subtest(
                (
                    py_pytree,
                    lambda ddct: py_pytree.TreeSpec(
                        defaultdict,
                        (ddct.default_factory, list(ddct.keys())),
                        [py_pytree.LeafSpec() for _ in ddct.values()],
                    ),
                ),
                name="py",
            ),
            subtest(
                (
                    cxx_pytree,
                    lambda ddct: cxx_pytree.tree_structure(
                        defaultdict(ddct.default_factory, dict.fromkeys(ddct, 0))
                    ),
                ),
                name="cxx",
            ),
        ],
    )
    def test_flatten_unflatten_defaultdict(self, pytree_impl, gen_expected_fn):
        def run_test(ddct):
            expected_spec = gen_expected_fn(ddct)
            values, treespec = pytree_impl.tree_flatten(ddct)
            self.assertTrue(isinstance(values, list))
            self.assertEqual(values, list(ddct.values()))
            self.assertEqual(treespec, expected_spec)

            unflattened = pytree_impl.tree_unflatten(values, treespec)
            self.assertEqual(unflattened, ddct)
            self.assertEqual(unflattened.default_factory, ddct.default_factory)
            self.assertTrue(isinstance(unflattened, defaultdict))

        run_test(defaultdict(list, {}))
        run_test(defaultdict(int, {"a": 1}))
        run_test(defaultdict(int, {"abcdefg": torch.randn(2, 3)}))
        run_test(defaultdict(int, {1: torch.randn(2, 3)}))
        run_test(defaultdict(int, {"a": 1, "b": 2, "c": torch.randn(2, 3)}))

    @parametrize(
        "pytree_impl,gen_expected_fn",
        [
            subtest(
                (
                    py_pytree,
                    lambda deq: py_pytree.TreeSpec(
                        deque, deq.maxlen, [py_pytree.LeafSpec() for _ in deq]
                    ),
                ),
                name="py",
            ),
            subtest(
                (
                    cxx_pytree,
                    lambda deq: cxx_pytree.tree_structure(
                        deque(deq, maxlen=deq.maxlen)
                    ),
                ),
                name="cxx",
            ),
        ],
    )
    def test_flatten_unflatten_deque(self, pytree_impl, gen_expected_fn):
        def run_test(deq):
            expected_spec = gen_expected_fn(deq)
            values, treespec = pytree_impl.tree_flatten(deq)
            self.assertTrue(isinstance(values, list))
            self.assertEqual(values, list(deq))
            self.assertEqual(treespec, expected_spec)

            unflattened = pytree_impl.tree_unflatten(values, treespec)
            self.assertEqual(unflattened, deq)
            self.assertEqual(unflattened.maxlen, deq.maxlen)
            self.assertTrue(isinstance(unflattened, deque))

        run_test(deque([]))
        run_test(deque([1.0, 2]))
        run_test(deque([torch.tensor([1.0, 2]), 2, 10, 9, 11], maxlen=8))

    @parametrize(
        "pytree_impl",
        [
            subtest(py_pytree, name="py"),
            subtest(cxx_pytree, name="cxx"),
        ],
    )
    def test_flatten_unflatten_namedtuple(self, pytree_impl):
        Point = namedtuple("Point", ["x", "y"])

        def run_test(tup):
            if pytree_impl is py_pytree:
                expected_spec = py_pytree.TreeSpec(
                    namedtuple, Point, [py_pytree.LeafSpec() for _ in tup]
                )
            else:
                expected_spec = cxx_pytree.tree_structure(Point(0, 1))
            values, treespec = pytree_impl.tree_flatten(tup)
            self.assertTrue(isinstance(values, list))
            self.assertEqual(values, list(tup))
            self.assertEqual(treespec, expected_spec)

            unflattened = pytree_impl.tree_unflatten(values, treespec)
            self.assertEqual(unflattened, tup)
            self.assertTrue(isinstance(unflattened, Point))

        run_test(Point(1.0, 2))
        run_test(Point(torch.tensor(1.0), 2))

    @parametrize(
        "op",
        [
            subtest(torch.max, name="max"),
            subtest(torch.min, name="min"),
        ],
    )
    @parametrize(
        "pytree_impl",
        [
            subtest(py_pytree, name="py"),
            subtest(cxx_pytree, name="cxx"),
        ],
    )
    def test_flatten_unflatten_return_type(self, pytree_impl, op):
        x = torch.randn(3, 3)
        expected = op(x, dim=0)

        values, spec = pytree_impl.tree_flatten(expected)
        # Check that values is actually List[Tensor] and not (ReturnType(...),)
        for value in values:
            self.assertTrue(isinstance(value, torch.Tensor))
        result = pytree_impl.tree_unflatten(values, spec)

        self.assertEqual(type(result), type(expected))
        self.assertEqual(result, expected)

    @parametrize(
        "pytree_impl",
        [
            subtest(py_pytree, name="py"),
            subtest(cxx_pytree, name="cxx"),
        ],
    )
    def test_flatten_unflatten_nested(self, pytree_impl):
        def run_test(pytree):
            values, treespec = pytree_impl.tree_flatten(pytree)
            self.assertTrue(isinstance(values, list))
            self.assertEqual(len(values), treespec.num_leaves)

            # NB: python basic data structures (dict list tuple) all have
            # contents equality defined on them, so the following works for them.
            unflattened = pytree_impl.tree_unflatten(values, treespec)
            self.assertEqual(unflattened, pytree)

        cases = [
            [()],
            ([],),
            {"a": ()},
            {"a": 0, "b": [{"c": 1}]},
            {"a": 0, "b": [1, {"c": 2}, torch.randn(3)], "c": (torch.randn(2, 3), 1)},
        ]
        for case in cases:
            run_test(case)

    @parametrize(
        "pytree_impl",
        [
            subtest(py_pytree, name="py"),
            subtest(cxx_pytree, name="cxx"),
        ],
    )
    def test_treemap(self, pytree_impl):
        def run_test(pytree):
            def f(x):
                return x * 3

            sm1 = sum(map(f, pytree_impl.tree_leaves(pytree)))
            sm2 = sum(pytree_impl.tree_leaves(pytree_impl.tree_map(f, pytree)))
            self.assertEqual(sm1, sm2)

            def invf(x):
                return x // 3

            self.assertEqual(
                pytree_impl.tree_map(invf, pytree_impl.tree_map(f, pytree)),
                pytree,
            )

        cases = [
            [()],
            ([],),
            {"a": ()},
            {"a": 1, "b": [{"c": 2}]},
            {"a": 0, "b": [2, {"c": 3}, 4], "c": (5, 6)},
        ]
        for case in cases:
            run_test(case)

    @parametrize(
        "pytree_impl",
        [
            subtest(py_pytree, name="py"),
            subtest(cxx_pytree, name="cxx"),
        ],
    )
    def test_tree_only(self, pytree_impl):
        self.assertEqual(
            pytree_impl.tree_map_only(int, lambda x: x + 2, [0, "a"]), [2, "a"]
        )

    @parametrize(
        "pytree_impl",
        [
            subtest(py_pytree, name="py"),
            subtest(cxx_pytree, name="cxx"),
        ],
    )
    def test_tree_all_any(self, pytree_impl):
        self.assertTrue(pytree_impl.tree_all(lambda x: x % 2, [1, 3]))
        self.assertFalse(pytree_impl.tree_all(lambda x: x % 2, [0, 1]))
        self.assertTrue(pytree_impl.tree_any(lambda x: x % 2, [0, 1]))
        self.assertFalse(pytree_impl.tree_any(lambda x: x % 2, [0, 2]))
        self.assertTrue(pytree_impl.tree_all_only(int, lambda x: x % 2, [1, 3, "a"]))
        self.assertFalse(pytree_impl.tree_all_only(int, lambda x: x % 2, [0, 1, "a"]))
        self.assertTrue(pytree_impl.tree_any_only(int, lambda x: x % 2, [0, 1, "a"]))
        self.assertFalse(pytree_impl.tree_any_only(int, lambda x: x % 2, [0, 2, "a"]))

    @parametrize(
        "pytree_impl",
        [
            subtest(py_pytree, name="py"),
            subtest(cxx_pytree, name="cxx"),
        ],
    )
    def test_broadcast_to_and_flatten(self, pytree_impl):
        cases = [
            (1, (), []),
            # Same (flat) structures
            ((1,), (0,), [1]),
            ([1], [0], [1]),
            ((1, 2, 3), (0, 0, 0), [1, 2, 3]),
            ({"a": 1, "b": 2}, {"a": 0, "b": 0}, [1, 2]),
            # Mismatched (flat) structures
            ([1], (0,), None),
            ([1], (0,), None),
            ((1,), [0], None),
            ((1, 2, 3), (0, 0), None),
            ({"a": 1, "b": 2}, {"a": 0}, None),
            ({"a": 1, "b": 2}, {"a": 0, "c": 0}, None),
            ({"a": 1, "b": 2}, {"a": 0, "b": 0, "c": 0}, None),
            # Same (nested) structures
            ((1, [2, 3]), (0, [0, 0]), [1, 2, 3]),
            ((1, [(2, 3), 4]), (0, [(0, 0), 0]), [1, 2, 3, 4]),
            # Mismatched (nested) structures
            ((1, [2, 3]), (0, (0, 0)), None),
            ((1, [2, 3]), (0, [0, 0, 0]), None),
            # Broadcasting single value
            (1, (0, 0, 0), [1, 1, 1]),
            (1, [0, 0, 0], [1, 1, 1]),
            (1, {"a": 0, "b": 0}, [1, 1]),
            (1, (0, [0, [0]], 0), [1, 1, 1, 1]),
            (1, (0, [0, [0, [], [[[0]]]]], 0), [1, 1, 1, 1, 1]),
            # Broadcast multiple things
            ((1, 2), ([0, 0, 0], [0, 0]), [1, 1, 1, 2, 2]),
            ((1, 2), ([0, [0, 0], 0], [0, 0]), [1, 1, 1, 1, 2, 2]),
            (([1, 2, 3], 4), ([0, [0, 0], 0], [0, 0]), [1, 2, 2, 3, 4, 4]),
        ]
        for pytree, to_pytree, expected in cases:
            _, to_spec = pytree_impl.tree_flatten(to_pytree)
            result = pytree_impl._broadcast_to_and_flatten(pytree, to_spec)
            self.assertEqual(result, expected, msg=str([pytree, to_spec, expected]))

    @parametrize(
        "pytree_impl",
        [
            subtest(py_pytree, name="py"),
            subtest(cxx_pytree, name="cxx"),
        ],
    )
    def test_pytree_serialize_bad_input(self, pytree_impl):
        with self.assertRaises(TypeError):
            pytree_impl.treespec_dumps("random_blurb")

    @parametrize(
        "pytree_impl",
        [
            subtest(py_pytree, name="py"),
            subtest(cxx_pytree, name="cxx"),
        ],
    )
    def test_is_namedtuple(self, pytree_impl):
        DirectNamedTuple1 = namedtuple("DirectNamedTuple1", ["x", "y"])

        class DirectNamedTuple2(NamedTuple):
            x: int
            y: int

        class IndirectNamedTuple1(DirectNamedTuple1):
            pass

        class IndirectNamedTuple2(DirectNamedTuple2):
            pass

        self.assertTrue(pytree_impl.is_namedtuple(DirectNamedTuple1(0, 1)))
        self.assertTrue(pytree_impl.is_namedtuple(DirectNamedTuple2(0, 1)))
        self.assertTrue(pytree_impl.is_namedtuple(IndirectNamedTuple1(0, 1)))
        self.assertTrue(pytree_impl.is_namedtuple(IndirectNamedTuple2(0, 1)))
        self.assertFalse(pytree_impl.is_namedtuple(time.gmtime()))  # PyStructSequence
        self.assertFalse(pytree_impl.is_namedtuple((0, 1)))
        self.assertFalse(pytree_impl.is_namedtuple([0, 1]))
        self.assertFalse(pytree_impl.is_namedtuple({0: 1, 1: 2}))
        self.assertFalse(pytree_impl.is_namedtuple({0, 1}))
        self.assertFalse(pytree_impl.is_namedtuple(1))

        self.assertTrue(pytree_impl.is_namedtuple(DirectNamedTuple1))
        self.assertTrue(pytree_impl.is_namedtuple(DirectNamedTuple2))
        self.assertTrue(pytree_impl.is_namedtuple(IndirectNamedTuple1))
        self.assertTrue(pytree_impl.is_namedtuple(IndirectNamedTuple2))
        self.assertFalse(
            pytree_impl.is_namedtuple(time.struct_time)
        )  # PyStructSequence
        self.assertFalse(pytree_impl.is_namedtuple(tuple))
        self.assertFalse(pytree_impl.is_namedtuple(list))

        self.assertTrue(pytree_impl.is_namedtuple_class(DirectNamedTuple1))
        self.assertTrue(pytree_impl.is_namedtuple_class(DirectNamedTuple2))
        self.assertTrue(pytree_impl.is_namedtuple_class(IndirectNamedTuple1))
        self.assertTrue(pytree_impl.is_namedtuple_class(IndirectNamedTuple2))
        self.assertFalse(
            pytree_impl.is_namedtuple_class(time.struct_time)
        )  # PyStructSequence
        self.assertFalse(pytree_impl.is_namedtuple_class(tuple))
        self.assertFalse(pytree_impl.is_namedtuple_class(list))

    @parametrize(
        "pytree_impl",
        [
            subtest(py_pytree, name="py"),
            subtest(cxx_pytree, name="cxx"),
        ],
    )
    def test_is_structseq(self, pytree_impl):
        class FakeStructSeq(tuple):
            n_fields = 2
            n_sequence_fields = 2
            n_unnamed_fields = 0
            __match_args__ = ("x", "y")

            def __new__(cls, sequence):
                return super().__new__(cls, sequence)

            @property
            def x(self):
                return self[0]

            @property
            def y(self):
                return self[1]

        DirectNamedTuple1 = namedtuple("DirectNamedTuple1", ["x", "y"])

        class DirectNamedTuple2(NamedTuple):
            x: int
            y: int

        self.assertFalse(pytree_impl.is_structseq(FakeStructSeq((0, 1))))
        self.assertTrue(pytree_impl.is_structseq(time.gmtime()))  # PyStructSequence
        self.assertFalse(pytree_impl.is_structseq(DirectNamedTuple1(0, 1)))
        self.assertFalse(pytree_impl.is_structseq(DirectNamedTuple2(0, 1)))
        self.assertFalse(pytree_impl.is_structseq((0, 1)))
        self.assertFalse(pytree_impl.is_structseq([0, 1]))
        self.assertFalse(pytree_impl.is_structseq({0: 1, 1: 2}))
        self.assertFalse(pytree_impl.is_structseq({0, 1}))
        self.assertFalse(pytree_impl.is_structseq(1))

        self.assertFalse(pytree_impl.is_structseq(FakeStructSeq))
        self.assertTrue(
            pytree_impl.is_structseq(time.struct_time),
        )  # PyStructSequence
        self.assertFalse(pytree_impl.is_structseq(DirectNamedTuple1))
        self.assertFalse(pytree_impl.is_structseq(DirectNamedTuple2))
        self.assertFalse(pytree_impl.is_structseq(tuple))
        self.assertFalse(pytree_impl.is_structseq(list))

        self.assertFalse(pytree_impl.is_structseq_class(FakeStructSeq))
        self.assertTrue(
            pytree_impl.is_structseq_class(time.struct_time),
        )  # PyStructSequence
        self.assertFalse(pytree_impl.is_structseq_class(DirectNamedTuple1))
        self.assertFalse(pytree_impl.is_structseq_class(DirectNamedTuple2))
        self.assertFalse(pytree_impl.is_structseq_class(tuple))
        self.assertFalse(pytree_impl.is_structseq_class(list))

        # torch.return_types.* are all PyStructSequence types
        for cls in vars(torch.return_types).values():
            if isinstance(cls, type) and issubclass(cls, tuple):
                self.assertTrue(pytree_impl.is_structseq(cls))
                self.assertTrue(pytree_impl.is_structseq_class(cls))
                self.assertFalse(pytree_impl.is_namedtuple(cls))
                self.assertFalse(pytree_impl.is_namedtuple_class(cls))

                inst = cls(range(cls.n_sequence_fields))
                self.assertTrue(pytree_impl.is_structseq(inst))
                self.assertTrue(pytree_impl.is_structseq(type(inst)))
                self.assertFalse(pytree_impl.is_structseq_class(inst))
                self.assertTrue(pytree_impl.is_structseq_class(type(inst)))
                self.assertFalse(pytree_impl.is_namedtuple(inst))
                self.assertFalse(pytree_impl.is_namedtuple_class(inst))
            else:
                self.assertFalse(pytree_impl.is_structseq(cls))
                self.assertFalse(pytree_impl.is_structseq_class(cls))
                self.assertFalse(pytree_impl.is_namedtuple(cls))
                self.assertFalse(pytree_impl.is_namedtuple_class(cls))


class TestPythonPytree(TestCase):
    def test_deprecated_register_pytree_node(self):
        class DummyType:
            def __init__(self, x, y):
                self.x = x
                self.y = y

        with self.assertWarnsRegex(
            UserWarning, "torch.utils._pytree._register_pytree_node"
        ):
            py_pytree._register_pytree_node(
                DummyType,
                lambda dummy: ([dummy.x, dummy.y], None),
                lambda xs, _: DummyType(*xs),
            )

    def test_treespec_equality(self):
        self.assertTrue(
            py_pytree.LeafSpec() == py_pytree.LeafSpec(),
        )
        self.assertTrue(
            py_pytree.TreeSpec(list, None, []) == py_pytree.TreeSpec(list, None, []),
        )
        self.assertTrue(
            py_pytree.TreeSpec(list, None, [py_pytree.LeafSpec()])
            == py_pytree.TreeSpec(list, None, [py_pytree.LeafSpec()]),
        )
        self.assertFalse(
            py_pytree.TreeSpec(tuple, None, []) == py_pytree.TreeSpec(list, None, []),
        )
        self.assertTrue(
            py_pytree.TreeSpec(tuple, None, []) != py_pytree.TreeSpec(list, None, []),
        )

    @unittest.skipIf(TEST_WITH_TORCHDYNAMO, "Dynamo test in test_treespec_repr_dynamo.")
    def test_treespec_repr(self):
        # Check that it looks sane
        pytree = (0, [0, 0, [0]])
        _, spec = py_pytree.tree_flatten(pytree)
        self.assertEqual(
            repr(spec),
            (
                "TreeSpec(tuple, None, [*,\n"
                "  TreeSpec(list, None, [*,\n"
                "    *,\n"
                "    TreeSpec(list, None, [*])])])"
            ),
        )

    @unittest.skipIf(not TEST_WITH_TORCHDYNAMO, "Eager test in test_treespec_repr.")
    def test_treespec_repr_dynamo(self):
        # Check that it looks sane
        pytree = (0, [0, 0, [0]])
        _, spec = py_pytree.tree_flatten(pytree)
        self.assertExpectedInline(
            repr(spec),
            """\
TreeSpec(tuple, None, [*,
  TreeSpec(list, None, [*,
    *,
    TreeSpec(list, None, [*])])])""",
        )

    @parametrize(
        "spec",
        [
            py_pytree.TreeSpec(list, None, []),
            py_pytree.TreeSpec(tuple, None, []),
            py_pytree.TreeSpec(dict, [], []),
            py_pytree.TreeSpec(list, None, [py_pytree.LeafSpec()]),
            py_pytree.TreeSpec(
                list, None, [py_pytree.LeafSpec(), py_pytree.LeafSpec()]
            ),
            py_pytree.TreeSpec(
                tuple,
                None,
                [py_pytree.LeafSpec(), py_pytree.LeafSpec(), py_pytree.LeafSpec()],
            ),
            py_pytree.TreeSpec(
                dict,
                ["a", "b", "c"],
                [py_pytree.LeafSpec(), py_pytree.LeafSpec(), py_pytree.LeafSpec()],
            ),
            py_pytree.TreeSpec(
                OrderedDict,
                ["a", "b", "c"],
                [
                    py_pytree.TreeSpec(
                        tuple, None, [py_pytree.LeafSpec(), py_pytree.LeafSpec()]
                    ),
                    py_pytree.LeafSpec(),
                    py_pytree.TreeSpec(
                        dict,
                        ["a", "b", "c"],
                        [
                            py_pytree.LeafSpec(),
                            py_pytree.LeafSpec(),
                            py_pytree.LeafSpec(),
                        ],
                    ),
                ],
            ),
            py_pytree.TreeSpec(
                list,
                None,
                [
                    py_pytree.TreeSpec(
                        tuple,
                        None,
                        [
                            py_pytree.LeafSpec(),
                            py_pytree.LeafSpec(),
                            py_pytree.TreeSpec(
                                list,
                                None,
                                [
                                    py_pytree.LeafSpec(),
                                    py_pytree.LeafSpec(),
                                ],
                            ),
                        ],
                    ),
                ],
            ),
        ],
    )
    def test_pytree_serialize(self, spec):
        serialized_spec = py_pytree.treespec_dumps(spec)
        self.assertTrue(isinstance(serialized_spec, str))
        self.assertTrue(spec == py_pytree.treespec_loads(serialized_spec))

    def test_pytree_serialize_namedtuple(self):
        Point = namedtuple("Point", ["x", "y"])
        spec = py_pytree.TreeSpec(
            namedtuple, Point, [py_pytree.LeafSpec(), py_pytree.LeafSpec()]
        )

        roundtrip_spec = py_pytree.treespec_loads(py_pytree.treespec_dumps(spec))
        # The context in the namedtuple is different now because we recreated
        # the namedtuple type.
        self.assertEqual(spec.context._fields, roundtrip_spec.context._fields)

    @unittest.expectedFailure
    def test_pytree_custom_type_serialize_bad(self):
        class DummyType:
            def __init__(self, x, y):
                self.x = x
                self.y = y

        py_pytree.register_pytree_node(
            DummyType,
            lambda dummy: ([dummy.x, dummy.y], None),
            lambda xs, _: DummyType(*xs),
        )

        spec = py_pytree.TreeSpec(
            DummyType, None, [py_pytree.LeafSpec(), py_pytree.LeafSpec()]
        )
        with self.assertRaisesRegex(
            NotImplementedError, "No registered serialization name"
        ):
            roundtrip_spec = py_pytree.treespec_dumps(spec)

    def test_pytree_custom_type_serialize(self):
        class DummyType:
            def __init__(self, x, y):
                self.x = x
                self.y = y

        py_pytree.register_pytree_node(
            DummyType,
            lambda dummy: ([dummy.x, dummy.y], None),
            lambda xs, _: DummyType(*xs),
            serialized_type_name="test_pytree_custom_type_serialize.DummyType",
            to_dumpable_context=lambda context: "moo",
            from_dumpable_context=lambda dumpable_context: None,
        )
        spec = py_pytree.TreeSpec(
            DummyType, None, [py_pytree.LeafSpec(), py_pytree.LeafSpec()]
        )
        serialized_spec = py_pytree.treespec_dumps(spec, 1)
        self.assertTrue("moo" in serialized_spec)
        roundtrip_spec = py_pytree.treespec_loads(serialized_spec)
        self.assertEqual(roundtrip_spec, spec)

    def test_pytree_serialize_register_bad(self):
        class DummyType:
            def __init__(self, x, y):
                self.x = x
                self.y = y

        with self.assertRaisesRegex(
            ValueError, "Both to_dumpable_context and from_dumpable_context"
        ):
            py_pytree.register_pytree_node(
                DummyType,
                lambda dummy: ([dummy.x, dummy.y], None),
                lambda xs, _: DummyType(*xs),
                serialized_type_name="test_pytree_serialize_register_bad.DummyType",
                to_dumpable_context=lambda context: "moo",
            )

    def test_pytree_context_serialize_bad(self):
        class DummyType:
            def __init__(self, x, y):
                self.x = x
                self.y = y

        py_pytree.register_pytree_node(
            DummyType,
            lambda dummy: ([dummy.x, dummy.y], None),
            lambda xs, _: DummyType(*xs),
            serialized_type_name="test_pytree_serialize_serialize_bad.DummyType",
            to_dumpable_context=lambda context: DummyType,
            from_dumpable_context=lambda dumpable_context: None,
        )

        spec = py_pytree.TreeSpec(
            DummyType, None, [py_pytree.LeafSpec(), py_pytree.LeafSpec()]
        )

        with self.assertRaisesRegex(
            TypeError, "Object of type type is not JSON serializable"
        ):
            py_pytree.treespec_dumps(spec)

    def test_pytree_serialize_bad_protocol(self):
        import json

        Point = namedtuple("Point", ["x", "y"])
        spec = py_pytree.TreeSpec(
            namedtuple, Point, [py_pytree.LeafSpec(), py_pytree.LeafSpec()]
        )

        with self.assertRaisesRegex(ValueError, "Unknown protocol"):
            py_pytree.treespec_dumps(spec, -1)

        serialized_spec = py_pytree.treespec_dumps(spec)
        protocol, data = json.loads(serialized_spec)
        bad_protocol_serialized_spec = json.dumps((-1, data))

        with self.assertRaisesRegex(ValueError, "Unknown protocol"):
            py_pytree.treespec_loads(bad_protocol_serialized_spec)

    def test_saved_serialized(self):
        complicated_spec = py_pytree.TreeSpec(
            OrderedDict,
            [1, 2, 3],
            [
                py_pytree.TreeSpec(
                    tuple, None, [py_pytree.LeafSpec(), py_pytree.LeafSpec()]
                ),
                py_pytree.LeafSpec(),
                py_pytree.TreeSpec(
                    dict,
                    [4, 5, 6],
                    [
                        py_pytree.LeafSpec(),
                        py_pytree.LeafSpec(),
                        py_pytree.LeafSpec(),
                    ],
                ),
            ],
        )

        serialized_spec = py_pytree.treespec_dumps(complicated_spec)
        saved_spec = (
            '[1, {"type": "collections.OrderedDict", "context": "[1, 2, 3]", '
            '"children_spec": [{"type": "builtins.tuple", "context": "null", '
            '"children_spec": [{"type": null, "context": null, '
            '"children_spec": []}, {"type": null, "context": null, '
            '"children_spec": []}]}, {"type": null, "context": null, '
            '"children_spec": []}, {"type": "builtins.dict", "context": '
            '"[4, 5, 6]", "children_spec": [{"type": null, "context": null, '
            '"children_spec": []}, {"type": null, "context": null, "children_spec": '
            '[]}, {"type": null, "context": null, "children_spec": []}]}]}]'
        )
        self.assertEqual(serialized_spec, saved_spec)
        self.assertEqual(complicated_spec, py_pytree.treespec_loads(saved_spec))


class TestCxxPytree(TestCase):
    def test_treespec_equality(self):
        self.assertTrue(cxx_pytree.LeafSpec() == cxx_pytree.LeafSpec())

    @unittest.skipIf(TEST_WITH_TORCHDYNAMO, "Dynamo test in test_treespec_repr_dynamo.")
    def test_treespec_repr(self):
        # Check that it looks sane
        pytree = (0, [0, 0, [0]])
        _, spec = cxx_pytree.tree_flatten(pytree)
        self.assertEqual(
            repr(spec),
            ("PyTreeSpec((*, [*, *, [*]]), NoneIsLeaf)"),
        )

    @unittest.skipIf(not TEST_WITH_TORCHDYNAMO, "Eager test in test_treespec_repr.")
    def test_treespec_repr_dynamo(self):
        # Check that it looks sane
        pytree = (0, [0, 0, [0]])
        _, spec = cxx_pytree.tree_flatten(pytree)
        self.assertExpectedInline(
            repr(spec),
            "PyTreeSpec((*, [*, *, [*]]), NoneIsLeaf)",
        )

    @parametrize(
        "spec",
        [
            cxx_pytree.tree_structure([]),
            cxx_pytree.tree_structure(()),
            cxx_pytree.tree_structure({}),
            cxx_pytree.tree_structure([0]),
            cxx_pytree.tree_structure([0, 1]),
            cxx_pytree.tree_structure((0, 1, 2)),
            cxx_pytree.tree_structure({"a": 0, "b": 1, "c": 2}),
            cxx_pytree.tree_structure(
                OrderedDict([("a", (0, 1)), ("b", 2), ("c", {"a": 3, "b": 4, "c": 5})])
            ),
            cxx_pytree.tree_structure([(0, 1, [2, 3])]),
        ],
    )
    def test_pytree_serialize(self, spec):
        serialized_spec = cxx_pytree.treespec_dumps(spec)
        self.assertTrue(isinstance(serialized_spec, str))
        self.assertTrue(spec == cxx_pytree.treespec_loads(serialized_spec))

    def test_pytree_serialize_namedtuple(self):
        spec = cxx_pytree.tree_structure(GlobalPoint(0, 1))

        roundtrip_spec = cxx_pytree.treespec_loads(cxx_pytree.treespec_dumps(spec))
        self.assertEqual(roundtrip_spec.type._fields, spec.type._fields)

        LocalPoint = namedtuple("LocalPoint", ["x", "y"])
        spec = cxx_pytree.tree_structure(LocalPoint(0, 1))

        roundtrip_spec = cxx_pytree.treespec_loads(cxx_pytree.treespec_dumps(spec))
        self.assertEqual(roundtrip_spec.type._fields, spec.type._fields)

    def test_pytree_custom_type_serialize(self):
        cxx_pytree.register_pytree_node(
            GlobalDummyType,
            lambda dummy: ([dummy.x, dummy.y], None),
            lambda xs, _: GlobalDummyType(*xs),
            serialized_type_name="GlobalDummyType",
        )
        spec = cxx_pytree.tree_structure(GlobalDummyType(0, 1))
        serialized_spec = cxx_pytree.treespec_dumps(spec)
        roundtrip_spec = cxx_pytree.treespec_loads(serialized_spec)
        self.assertEqual(roundtrip_spec, spec)

        class LocalDummyType:
            def __init__(self, x, y):
                self.x = x
                self.y = y

        cxx_pytree.register_pytree_node(
            LocalDummyType,
            lambda dummy: ([dummy.x, dummy.y], None),
            lambda xs, _: LocalDummyType(*xs),
            serialized_type_name="LocalDummyType",
        )
        spec = cxx_pytree.tree_structure(LocalDummyType(0, 1))
        serialized_spec = cxx_pytree.treespec_dumps(spec)
        roundtrip_spec = cxx_pytree.treespec_loads(serialized_spec)
        self.assertEqual(roundtrip_spec, spec)


instantiate_parametrized_tests(TestGenericPytree)
instantiate_parametrized_tests(TestPythonPytree)
instantiate_parametrized_tests(TestCxxPytree)


if __name__ == "__main__":
    run_tests()<|MERGE_RESOLUTION|>--- conflicted
+++ resolved
@@ -1,17 +1,16 @@
 # Owner(s): ["module: pytree"]
 
+import inspect
+import re
 import time
 import unittest
-<<<<<<< HEAD
-from collections import defaultdict, deque, namedtuple, OrderedDict
+from collections import defaultdict, deque, namedtuple, OrderedDict, UserDict
 from typing import NamedTuple
-=======
-from collections import namedtuple, OrderedDict, UserDict
->>>>>>> 4e4a6ad6
 
 import torch
-import torch.utils._cxx_pytree as cxx_pytree
-import torch.utils._pytree as py_pytree
+import torch.utils._pytree as _pytree
+import torch.utils._pytree.api.cxx as cxx_pytree
+import torch.utils._pytree.api.python as py_pytree
 from torch.testing._internal.common_utils import (
     instantiate_parametrized_tests,
     parametrize,
@@ -32,6 +31,99 @@
 
 
 class TestGenericPytree(TestCase):
+    def test_aligned_public_apis(self):
+        public_apis = _pytree.__all__
+
+        self.assertEqual(public_apis, cxx_pytree.__all__)
+        self.assertEqual(public_apis, py_pytree.__all__)
+
+        for name in public_apis:
+            cxx_api = getattr(cxx_pytree, name)
+            py_api = getattr(py_pytree, name)
+
+            self.assertEqual(inspect.isclass(cxx_api), inspect.isclass(py_api))
+            self.assertEqual(inspect.isfunction(cxx_api), inspect.isfunction(py_api))
+            if inspect.isfunction(cxx_api):
+                cxx_signature = inspect.signature(cxx_api)
+                py_signature = inspect.signature(py_api)
+
+                # The C++ pytree APIs provide more features than the Python APIs.
+                # The Python APIs are a subset of the C++ APIs.
+                # Check the signature of the Python API is a subset of the C++ API.
+                cxx_param_names = list(cxx_signature.parameters)
+                py_param_names = list(py_signature.parameters)
+                self.assertTrue(
+                    set(cxx_param_names).issuperset(py_param_names),
+                    msg=(
+                        f"C++ parameter(s) ({cxx_param_names}) "
+                        f"not in Python parameter(s) ({py_param_names})"
+                    ),
+                )
+
+                # Check the positional parameters are the same.
+                cxx_positional_param_names = [
+                    n
+                    for n, p in cxx_signature.parameters.items()
+                    if (
+                        p.kind
+                        in {
+                            inspect.Parameter.POSITIONAL_ONLY,
+                            inspect.Parameter.POSITIONAL_OR_KEYWORD,
+                        }
+                    )
+                ]
+                py_positional_param_names = [
+                    n
+                    for n, p in py_signature.parameters.items()
+                    if (
+                        p.kind
+                        in {
+                            inspect.Parameter.POSITIONAL_ONLY,
+                            inspect.Parameter.POSITIONAL_OR_KEYWORD,
+                        }
+                    )
+                ]
+                self.assertEqual(cxx_positional_param_names, py_positional_param_names)
+
+                for py_name, py_param in py_signature.parameters.items():
+                    self.assertIn(py_name, cxx_signature.parameters)
+                    cxx_param = cxx_signature.parameters[py_name]
+
+                    # Check parameter kinds and default values are the same.
+                    self.assertEqual(cxx_param.kind, py_param.kind)
+                    self.assertEqual(cxx_param.default, py_param.default)
+
+                    # Check parameter annotations are the same.
+                    if "TreeSpec" in str(cxx_param.annotation):
+                        self.assertIn("TreeSpec", str(py_param.annotation))
+                        self.assertEqual(
+                            re.sub(
+                                r"(?:\b)([\w\.]*)TreeSpec(?:\b)",
+                                "TreeSpec",
+                                str(cxx_param.annotation),
+                            ),
+                            re.sub(
+                                r"(?:\b)([\w\.]*)TreeSpec(?:\b)",
+                                "TreeSpec",
+                                str(py_param.annotation),
+                            ),
+                            msg=(
+                                f"C++ parameter {cxx_param} "
+                                f"does not match Python parameter {py_param} "
+                                f"for API `{name}`"
+                            ),
+                        )
+                    else:
+                        self.assertEqual(
+                            cxx_param.annotation,
+                            py_param.annotation,
+                            msg=(
+                                f"C++ parameter {cxx_param} "
+                                f"does not match Python parameter {py_param} "
+                                f"for API `{name}`"
+                            ),
+                        )
+
     @parametrize(
         "pytree_impl",
         [
