--- conflicted
+++ resolved
@@ -2116,10 +2116,7 @@
         self.common(fn, (torch.randn(4, 4), torch.randn(4, 4)))
 
     @skipCUDAIf(not SM80OrLater, "Requires sm80")
-<<<<<<< HEAD
-=======
     @skip_if_gpu_halide  # https://github.com/halide/Halide/issues/8311
->>>>>>> 9983242c
     def test_dist_bf16(self):
         def fn(a, b):
             return torch.dist(a.to(torch.bfloat16), b.to(torch.bfloat16))
@@ -10572,10 +10569,7 @@
         self.assertEqual(ref, actual)
 
     @skipCUDAIf(not SM80OrLater, "uses bfloat16 which requires SM >= 80")
-<<<<<<< HEAD
-=======
     @skip_if_gpu_halide  # https://github.com/halide/Halide/issues/8311
->>>>>>> 9983242c
     def test_bfloat16_to_int16(self):
         def fn(a, b):
             x = a + b
