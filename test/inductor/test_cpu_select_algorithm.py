--- conflicted
+++ resolved
@@ -309,8 +309,6 @@
     @inductor_config.patch({"freezing": True})
     @patches
     @torch.no_grad
-<<<<<<< HEAD
-=======
     @parametrize("batch_size", (1,))
     @parametrize("in_features", (16,))
     @parametrize("image_size", (18,))
@@ -413,7 +411,6 @@
     @inductor_config.patch({"freezing": True})
     @patches
     @torch.no_grad
->>>>>>> 15b5a0b6
     @unittest.skipIf(not TEST_MKL, "Test requires MKL")
     @parametrize("batch_size", (384,))
     @parametrize("in_features", (196,))
