--- conflicted
+++ resolved
@@ -317,18 +317,13 @@
         class M(torch.nn.Module):
             def __init__(self, bias):
                 super().__init__()
-<<<<<<< HEAD
-                self.linear = torch.nn.Linear(2048, 512, bias)
-                self._frozen_param398 = torch.randn(1, 512, 1, 1)
+                self.linear = torch.nn.Linear(in_features, out_features, bias)
+                self._frozen_param398 = torch.randn(batch_size, out_features, 1, 1)
                 self.conv = torch.nn.Conv2d(
-                    512, 512, kernel_size=7, padding=3, groups=512
-                )
-                self.linear2 = torch.nn.Linear(512, 512, bias)
-                self._frozen_param400 = torch.randn(1, 512, 1, 1)
-=======
-                self.linear = torch.nn.Linear(in_features, out_features, bias)
-                self._frozen_param398 = torch.randn(batch_size, out_features, 1, 1)
->>>>>>> 20a92e8b
+                    out_features, out_features, kernel_size=7, padding=3, groups=out_features
+                )
+                self.linear2 = torch.nn.Linear(out_features, out_features, bias)
+                self._frozen_param400 = torch.randn(batch_size, out_features, 1, 1)
 
             def forward(self, mul_272, _convolution_pointwise_default_31):
                 out1 = torch.ops.prims.convert_element_type.default(
