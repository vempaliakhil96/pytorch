# Owner(s): ["module: dynamo"]
import functools
import itertools
import unittest
from functools import partial

import torch
import torch._dynamo.test_case
import torch._dynamo.testing
import torch._functorch.config
import torch.utils._pytree as pytree
import torch.utils.checkpoint
from torch._dynamo.testing import normalize_gm
from torch._higher_order_ops.wrap import wrap
from torch.fx.experimental.symbolic_shapes import (
    DimDynamic,
    ShapeEnv,
    StatelessSymbolicContext,
)
from torch.nested._internal.nested_tensor import (
    jagged_from_list,
    jagged_from_tensor_and_lengths,
    nested_view_from_values_offsets,
)
from torch.testing._internal.common_utils import (
    instantiate_parametrized_tests,
    NestedTensorTestCase,
    parametrize,
    subtest,
)
from torch.testing._internal.inductor_utils import HAS_CUDA
from torch.testing._internal.two_tensor import TwoTensor


def traceable_subclass(c):
    return torch._dynamo.config.patch("traceable_tensor_subclasses", {c})


def _check_recompiles(self, fn, inputs1, inputs2, expected_recompiles):
    actual_recompiles = _recompiles_for_inputs(fn, inputs1, inputs2)
    self.assertEqual(actual_recompiles, expected_recompiles)


def get_jagged_tensor(nested_size, offsets, requires_grad=True):
    # Makes a jagged tensor with N constituent tensors with size
    # as specified ((S0, S1, S2), D)
    D = nested_size[1]
    out = []
    for s in nested_size[0]:
        out.append(torch.randn(s, D, requires_grad=requires_grad, dtype=torch.float64))
    return jagged_from_list(out, offsets)


def get_view_test_cases():
    # Test all cases with both an NT base and a dense base
    # Subclass -> Subclass
    # Dense -> Subclass

    # NB: Don't close over loop variables, they will not get copied into the
    # closure
    #
    # NB: These return functions so we don't generate tensors during test
    # collection time

    def mk_basic(base_is_nt):
        # There are three cases to consider here based on the logic in
        # meta_utils.py
        #
        # (1) basic case:
        # view is not a leaf and has the same requires grad as its basic case
        x, _ = get_jagged_tensor(((2, 3, 4), 3), None, requires_grad=True)
        x = x.clone() if base_is_nt else x
        assert not x.is_leaf
        return x.unsqueeze(-1)

    def mk_leaf(base_is_nt, requires_grad_1, requires_grad_2):
        x, _ = get_jagged_tensor(((2, 3, 4), 3), None, requires_grad=requires_grad_1)
        x = x.clone() if base_is_nt else x
        with torch.no_grad():
            x_view = x.unsqueeze(-1)
            # The issue is this doesn't quite work
            x_view.requires_grad_(requires_grad_2)

        return x_view

    def mk_obscure(base_is_nt):
        x, _ = get_jagged_tensor(((2, 3, 4), 3), None, requires_grad=False)
        x = x.clone() if base_is_nt else x
        # intermediate leaf view
        with torch.no_grad():
            x_view = x.unsqueeze(-1)
        x_view.requires_grad_(True)
        x_view_view = x_view.unsqueeze(-1)
        return x_view_view

    for base_is_nt in [False, True]:
        prefix = f"base_is_nt_{base_is_nt}"

        yield partial(mk_basic, base_is_nt), f"{prefix}_basic"

        # (2) leaf view case:
        # the view has to be a leaf (w/ requires_grad True or requires_grad False)
        # base w/ requires_grad True or requires_grad False
        for requires_grad_1, requires_grad_2 in itertools.product(
            [True, False], repeat=2
        ):
            yield partial(
                mk_leaf, base_is_nt, requires_grad_1, requires_grad_2
            ), f"{prefix}_leaf_{requires_grad_1}_{requires_grad_2}"

        # (3) obscure case:
        # view is not a leaf (implies requires_grad True)
        # base w/ requires_grad False)
        yield partial(mk_obscure, base_is_nt), f"{prefix}_obscure"

    # Subclass -> Dense
    yield lambda: get_jagged_tensor(((2, 3, 4), 3), None, requires_grad=True)[
        0
    ].clone(), "subclass_dense"

    # Dense -> Subclass -> Dense -> Subclass
    def mk_dense_subclass_dense_subclass():
        values = torch.randn(10, 5)
        offsets = torch.tensor([0, 3, 6, 10])
        offsets2 = offsets.clone().detach()
        return nested_view_from_values_offsets(
            nested_view_from_values_offsets(values, offsets).values(), offsets
        )

    yield mk_dense_subclass_dense_subclass, "dense_subclass_dense_subclass"

    def mk_subclass_dense_subclass_dense():
        x = get_jagged_tensor(((2, 3, 4), 3), None, requires_grad=True)[0].clone()
        offsets2 = x.offsets().clone().detach()
        nt_view = nested_view_from_values_offsets(x.values(), offsets2).values()

    yield mk_subclass_dense_subclass_dense, "subclass_dense_subclass_dense"


VIEW_TEST_CASES = {k: v for v, k in get_view_test_cases()}


requires_cuda = unittest.skipUnless(HAS_CUDA, "requires cuda")

compile_full_eager = torch.compile(backend="eager", fullgraph=True)


class BaseTorchFunction(torch.Tensor):
    @classmethod
    def __torch_function__(cls, func, types, args=(), kwargs=None):
        if kwargs is None:
            kwargs = {}
        return super().__torch_function__(func, types, args, kwargs)


class MockSubclass(torch.Tensor):
    @classmethod
    def __torch_function__(cls, func, types, args=(), kwargs=None):
        if kwargs is None:
            kwargs = {}
        return func(*args, **kwargs)


class AttrSubclass(torch.Tensor):
    x: int = 10
    size: int = 10

    @classmethod
    def __torch_function__(cls, func, types, args=(), kwargs=None):
        if kwargs is None:
            kwargs = {}

        return func(*args, **kwargs)


class DummyNDim(torch.Tensor):
    @classmethod
    def __torch_function__(cls, func, types, args=(), kwargs=None):
        if kwargs is None:
            kwargs = {}

        if func == torch.Tensor.ndim.__get__:
            return 10

        return super().__torch_function__(func, types, args, kwargs)


class WrapperSubclass:
    def __init__(self, tensor):
        self.tensor = tensor

    @classmethod
    def __torch_function__(cls, func, types, args=(), kwargs=None):
        if kwargs is None:
            kwargs = {}

        args = pytree.tree_map_only(WrapperSubclass, lambda x: x.tensor, args)
        kwargs = pytree.tree_map_only(WrapperSubclass, lambda x: x.tensor, kwargs)

        return func(*args, **kwargs)


class SigmoidToExpSubclass(torch.Tensor):
    @classmethod
    def __torch_function__(cls, func, types, args=(), kwargs=None):
        if kwargs is None:
            kwargs = {}

        if func == torch.Tensor.sigmoid:
            return super().__torch_function__(torch.Tensor.exp, types, args, kwargs)

        return super().__torch_function__(func, types, args, kwargs)


# Wrapper subclass with two inner tensors: data and scale
# data has same shape as outer, and scale has single dim size
class ScaledTensor(torch.Tensor):
    def __new__(
        cls,
        data: torch.Tensor,
        scale: torch.Tensor,
        *,
        constant: int = 0,
    ):
        return torch.Tensor._make_wrapper_subclass(
            cls,
            data.size(),
            strides=data.stride(),
            storage_offset=data.storage_offset(),
            dtype=data.dtype,
            layout=data.layout,
            requires_grad=data.requires_grad,
            device=data.device,
        )

    def __init__(self, data: torch.Tensor, scale: torch.Tensor, constant: int = 0):
        self._data = data
        self._scale = scale
        self._constant = constant

    def __tensor_flatten__(self):
        ctx = {"_constant": self._constant}
        return ["_data", "_scale"], ctx

    @staticmethod
    def __tensor_unflatten__(inner_tensors, metadata, outer_size, outer_stride):
        assert len(inner_tensors) == 2
        return ScaledTensor(
            inner_tensors["_data"],
            inner_tensors["_scale"],
            constant=metadata["_constant"],
        )

    @classmethod
    def __torch_dispatch__(cls, func, types, args, kwargs=None):
        scaled_tensor = args[0]
        out = func(scaled_tensor._data, *args[1:], **kwargs)
        return ScaledTensor(out, scaled_tensor._scale, constant=scaled_tensor._constant)

    def __repr__(self):
        return f"{self._data.__repr__()}\n{self._scale.__repr__()}"


class OptionalScaledTensor(torch.Tensor):
    def __new__(
        cls,
        data,
        scale,
        *,
        constant: int = 0,
    ):
        return torch.Tensor._make_wrapper_subclass(
            cls,
            data.size(),
            strides=data.stride(),
            storage_offset=data.storage_offset(),
            dtype=data.dtype,
            layout=data.layout,
            requires_grad=data.requires_grad,
            device=data.device,
        )

    def __init__(self, data: torch.Tensor, scale, constant: int = 0):
        self._data = data
        self._scale = scale
        self._constant = constant

    def __tensor_flatten__(self):
        ctx = {"_constant": self._constant}
        if self._scale is not None:
            return ["_data", "_scale"], ctx
        else:
            return ["_data"], ctx

    @staticmethod
    def __tensor_unflatten__(inner_tensors, metadata, outer_size, outer_stride):
        return OptionalScaledTensor(
            inner_tensors["_data"],
            inner_tensors["_scale"] if "_scale" in inner_tensors else None,
            constant=metadata["_constant"],
        )

    @classmethod
    def __torch_dispatch__(cls, func, types, args, kwargs=None):
        scaled_tensor = args[0]
        out = func(scaled_tensor._data, *args[1:], **kwargs)
        if scaled_tensor._scale is not None:
            out = out * scaled_tensor._scale
        return OptionalScaledTensor(
            out, scaled_tensor._scale, constant=scaled_tensor._constant
        )

    def __repr__(self):
        return (
            f"OptionalScaledTensor({self._data.__repr__()}\n{self._scale.__repr__()})"
        )


class CtxSubclassTensor(torch.Tensor):
    """
    Class used to verify guarding on the subclass metadata
    """

    @staticmethod
    def __new__(cls, a, constant):
        shape = a.shape
        kwargs = {}
        kwargs["strides"] = a.stride()
        kwargs["storage_offset"] = a.storage_offset()
        kwargs["device"] = a.device
        kwargs["layout"] = a.layout
        kwargs["requires_grad"] = a.requires_grad
        kwargs["dtype"] = a.dtype
        out = torch.Tensor._make_wrapper_subclass(cls, shape, **kwargs)
        return out

    def __init__(self, a, constant):
        self.a = a
        self.constant = constant

    def __repr__(self):
        a_repr = repr(self.a)
        return f"CtxSubclassTensor({a_repr})"

    def __tensor_flatten__(self):
        return ["a"], (self.constant,)

    @staticmethod
    def __tensor_unflatten__(inner_tensors, meta, sizes, strides):
        constant = meta[0]
        a = inner_tensors["a"]
        return CtxSubclassTensor(a, constant)

    @classmethod
    def __torch_dispatch__(cls, func, types, args, kwargs):
        from torch.utils._python_dispatch import return_and_correct_aliasing

        if kwargs is None:
            kwargs = {}
        biggest_constant = max(
            [
                x.constant
                for x in pytree.tree_flatten(args)[0]
                if isinstance(x, CtxSubclassTensor)
            ]
        )
        args_a = pytree.tree_map(
            lambda x: x.a if isinstance(x, CtxSubclassTensor) else x, args
        )
        kwargs_a = pytree.tree_map(
            lambda x: x.a if isinstance(x, CtxSubclassTensor) else x, kwargs
        )
        out_a = func(*args_a, **kwargs_a)
        out = pytree.tree_map(
            lambda x: CtxSubclassTensor(x, biggest_constant)
            if isinstance(x, torch.Tensor)
            else x,
            out_a,
        )

        if func == torch.ops.aten.mul.Tensor:
            out = out + out.constant

        return return_and_correct_aliasing(func, args, kwargs, out)


def func(a):
    return a.sin()


class EagerRecordGraphAndInputs:
    def __init__(self) -> None:
        self.graphs = []
        self.example_inputs = []

    def __call__(self, gm: torch.fx.GraphModule, example_inputs):
        self.graphs.append(gm)
        self.example_inputs.append(example_inputs)
        return gm


GLOBAL_TEST_SUBCLASSES = {
    MockSubclass,
    DummyNDim,
    SigmoidToExpSubclass,
    BaseTorchFunction,
}


# Returns True if the function recompiles between inputs1 and inputs2 with the
# specified dynamic setting.
def _recompiles_for_inputs(fn, inputs1, inputs2, dynamic=True):
    compile_count = [0]

    def counter(gm, example_inputs):
        compile_count[0] += 1
        return gm

    compiled_f = torch.compile(fn, fullgraph=True, backend=counter, dynamic=dynamic)
    compiled_f(*inputs1)
    compiled_f(*inputs2)
    return compile_count[0] > 1


class SubclassTests(torch._dynamo.test_case.TestCase):
    @classmethod
    def setUpClass(cls):
        super().setUpClass()
        cls._exit_stack.enter_context(
            torch._dynamo.config.patch(
                "traceable_tensor_subclasses", GLOBAL_TEST_SUBCLASSES
            )
        )

    @classmethod
    def tearDownClass(cls):
        cls._exit_stack.close()

    def _check_recompiles(self, fn, inputs1, inputs2, expected_recompiles):
        _check_recompiles(self, fn, inputs1, inputs2, expected_recompiles)

    def test_no_call_to_new(self):
        class BadNewTorchFunction(torch.Tensor):
            def __new__(cls, *args, **kwargs):
                raise RuntimeError("Oops!")

            @classmethod
            def __torch_function__(cls, func, types, args=(), kwargs=None):
                if kwargs is None:
                    kwargs = {}
                return super().__torch_function__(func, types, args, kwargs)

        with torch._dynamo.config.patch(
            "traceable_tensor_subclasses", {BadNewTorchFunction}
        ):

            @torch.compile(backend="eager", fullgraph=True)
            def fn(x):
                return torch.add(x, 1)

            input = torch.ones(2, 2).as_subclass(BadNewTorchFunction)

            res = fn(input)
            self.assertIsInstance(res, BadNewTorchFunction)

    def test_no_torch_function_recompiles(self):
        class NJT:
            def __repr__(self):
                return f"NJT(shape={self.shape})"

            def __init__(self, values, offsets):
                self._values = values
                self._offsets = offsets

            def sin(self):
                return torch.sin(self)

            @classmethod
            def __torch_function__(cls, func, types, args=(), kwargs=None):
                if kwargs is None:
                    kwargs = {}
                if func == torch.sin:
                    self = args[0]
                    return NJT(func(self._values), self._offsets)
                raise AssertionError("should not get here")

        values1 = torch.randn(10, 3, 4, requires_grad=True)
        values2 = torch.randn(10, 3, 4, requires_grad=True)
        offsets = torch.tensor([0, 3, 10])
        njt1 = NJT(values1, offsets)
        njt2 = NJT(values2, offsets)

        @torch.compile(backend="eager", fullgraph=True)
        def f(x):
            return torch.sin(x)

        with unittest.mock.patch("torch._dynamo.config.error_on_recompile", True):
            f(njt1)
            f(njt2)

    def test_base_torch_function_tracing(self):
        def fn(x):
            return torch.add(x, 1)

        input = torch.ones(2, 2).as_subclass(BaseTorchFunction)
        out = fn(input)
        out_opt = compile_full_eager(fn)(input)
        self.assertIsInstance(out, BaseTorchFunction)
        self.assertEqual(out, out_opt)

    def test_torch_function_state_graph_break(self):
        @torch.compile(backend="eager")
        def fn(x):
            with torch._C.DisableTorchFunctionSubclass():
                torch._dynamo.graph_break()
                return torch._C._is_torch_function_enabled(), torch.add(x, 1.0)

        input = torch.ones(2, 2)
        res, _ = fn(input)
        self.assertFalse(res)

    def test_torch_function_state_nested(self):
        @torch.compile(backend="eager")
        def fn(x):
            with torch._C.DisableTorchFunctionSubclass():
                with torch._C.DisableTorchFunctionSubclass():
                    x = x + 1
                # Should reset to the outer state (disabled) after exiting ctx manager
                return torch._C._is_torch_function_enabled(), torch.add(x, 1.0)

        input = torch.ones(2, 2)
        res, _ = fn(input)
        self.assertFalse(res)

    def test_torch_function_state_tracing(self):
        @torch.compile(backend="eager", fullgraph=True)
        def fn(x):
            with torch._C.DisableTorchFunctionSubclass():
                torch.add(x, 1.0)

        input = torch.ones(2, 2)

        res = fn(input)

    def test_torch_function_state_guards(self):
        cnt = torch._dynamo.testing.CompileCounter()

        @torch.compile(backend=cnt, fullgraph=True)
        def fn(x):
            torch.add(x, 1.0)

        input = torch.ones(2, 2)

        with torch._C.DisableTorchFunctionSubclass():
            res = fn(input)

        res = fn(input)

        self.assertEqual(cnt.frame_count, 2)

    def test_return_subclass(self):
        @torch.compile(backend="eager", fullgraph=True)
        def fn(x):
            return MockSubclass(torch.add(x, 1.0))

        input = torch.ones(2, 2)

        res = fn(input)
        self.assertIsInstance(res, MockSubclass)

    def test_return_as_subclass(self):
        @torch.compile(backend="eager", fullgraph=True)
        def fn(x):
            return torch.add(x, 1.0).as_subclass(MockSubclass)

        input = torch.ones(2, 2)

        res = fn(input)
        self.assertIsInstance(res, MockSubclass)

    def test_return_local_subclass(self):
        class LocalSubclass(torch.Tensor):
            @classmethod
            def __torch_function__(cls, func, types, args=(), kwargs=None):
                if kwargs is None:
                    kwargs = {}
                return func(*args, **kwargs)

        with torch._dynamo.config.patch("traceable_tensor_subclasses", {LocalSubclass}):

            @torch.compile(backend="eager", fullgraph=True)
            def fn(x):
                return LocalSubclass(torch.add(x, 1.0))

            input = torch.ones(2, 2)

            res = fn(input)
            self.assertIsInstance(res, LocalSubclass)

    def test_torch_function_list_args(self):
        HANDLED_FUNCTIONS = {}

        class MyClass:
            def __init__(self, foo):
                self.foo = foo

            @classmethod
            def __torch_function__(
                cls,
                func,
                types,
                args=(),
                kwargs=None,
            ):
                if kwargs is None:
                    kwargs = {}
                if func not in HANDLED_FUNCTIONS or not all(  # noqa: C419
                    [  # noqa: C419
                        issubclass(t, (torch.Tensor, MyClass)) for t in types
                    ]
                ):
                    return NotImplemented
                return HANDLED_FUNCTIONS[func](*args, **kwargs)

        def _stack(input, dim=0, *, out=None):
            return MyClass(sum([x.foo for x in input]))

        HANDLED_FUNCTIONS[torch.stack] = _stack

        @torch.compile(backend="eager", fullgraph=True)
        def fn(v0, v1):
            return torch.stack([v0, v1])

        ret = fn(MyClass(1), MyClass(1))
        self.assertEqual(ret.foo, 2)

    @parametrize(
        "comparison",
        [
            subtest(isinstance, "isinstance"),
            subtest(lambda instance, type_: type(instance) == type_, "equality"),
            subtest(lambda instance, type_: type(instance) is type_, "identity"),
        ],
    )
    @parametrize(
        "input_type",
        [
            subtest(torch.Tensor, "tensor"),
            subtest(DummyNDim, "subclass"),
        ],
    )
    def test_type_check(self, comparison, input_type):
        with torch._dynamo.config.patch("traceable_tensor_subclasses", {DummyNDim}):

            def fn(x):
                if comparison(x, DummyNDim):
                    return torch.ones(1, 1)
                else:
                    return torch.zeros(2, 2)

            input = torch.ones(2, 2).as_subclass(input_type)
            exp_res = fn(input)
            act_res = torch.compile(backend="eager", fullgraph=True)(fn)(input)
            self.assertEqual(exp_res, act_res)

    def test_torch_function_call_on_method(self):
        x = torch.ones(2, 2)
        y = torch.ones(2, 2)
        z = torch.ones(2, 2)
        wrapped = x.as_subclass(SigmoidToExpSubclass)
        wrapped2 = y.as_subclass(SigmoidToExpSubclass)

        def fn(w):
            return w.sigmoid()

        fn_opt = compile_full_eager(fn)

        res_exp = fn(wrapped)
        res_act = fn_opt(wrapped2)
        res_exp2 = z.exp()

        self.assertEqual(res_exp, res_act)
        self.assertEqual(res_exp, res_exp2)

    def test_user_overidden_method_unsupported(self):
        class LocalSubclass(torch.Tensor):
            @classmethod
            def __torch_function__(cls, func, types, args=(), kwargs=None):
                if kwargs is None:
                    kwargs = {}
                return super().__torch_function__(func, types, args, kwargs)

            def sigmoid(self):
                return None

        @torch.compile(backend="eager", fullgraph=True)
        def fn(x):
            x.sigmoid()

        msg = (
            "Accessing overridden method/attribute sigmoid on a tensor"
            " subclass with a __torch_function__ override is not supported"
        )
        with torch._dynamo.config.patch(
            "traceable_tensor_subclasses", {LocalSubclass}
        ), self.assertRaisesRegex(torch._dynamo.exc.Unsupported, msg):
            x = torch.ones(2, 2).as_subclass(LocalSubclass)
            fn(x)

    def test_user_overidden_attr_unsupported(self):
        class LocalSubclass(torch.Tensor):
            @classmethod
            def __torch_function__(cls, func, types, args=(), kwargs=None):
                if kwargs is None:
                    kwargs = {}
                return super().__torch_function__(func, types, args, kwargs)

            ndim = 10

        @torch.compile(backend="eager", fullgraph=True)
        def fn(x):
            return x.ndim

        msg = (
            "Accessing overridden method/attribute ndim on a tensor"
            " subclass with a __torch_function__ override is not supported"
        )
        with torch._dynamo.config.patch(
            "traceable_tensor_subclasses", {LocalSubclass}
        ), self.assertRaisesRegex(torch._dynamo.exc.Unsupported, msg):
            x = torch.ones(2, 2).as_subclass(LocalSubclass)
            fn(x)

    def test_user_overidden_property_unsupported(self):
        class LocalSubclass(torch.Tensor):
            def __init__(self) -> None:
                self._ndim = 10

            @classmethod
            def __torch_function__(cls, func, types, args=(), kwargs=None):
                if kwargs is None:
                    kwargs = {}
                return super().__torch_function__(func, types, args, kwargs)

            @property
            def ndim(self):
                return self._ndim

            @ndim.setter
            def ndim(self, value):
                self._ndim = value

        @torch.compile(backend="eager", fullgraph=True)
        def fn(x):
            return x.ndim

        msg = (
            "Accessing overridden method/attribute ndim on a tensor"
            " subclass with a __torch_function__ override is not supported"
        )
        with torch._dynamo.config.patch(
            "traceable_tensor_subclasses", {LocalSubclass}
        ), self.assertRaisesRegex(torch._dynamo.exc.Unsupported, msg):
            x = torch.ones(2, 2).as_subclass(LocalSubclass)
            fn(x)

    def test_overridden_method_guarding(self):
        class LocalSubclass(torch.Tensor):
            @classmethod
            def __torch_function__(cls, func, types, args=(), kwargs=None):
                if kwargs is None:
                    kwargs = {}
                return super().__torch_function__(func, types, args, kwargs)

        @torch.compile(backend="eager")
        def fn(x):
            return x.sigmoid()

        with torch._dynamo.config.patch(
            error_on_recompile=True, traceable_tensor_subclasses={LocalSubclass}
        ):
            x = torch.ones(2, 2).as_subclass(LocalSubclass)
            fn(x)
            fn(x)
            x = torch.ones(2, 2).as_subclass(LocalSubclass)
            fn(x)

        with torch._dynamo.config.patch(
            traceable_tensor_subclasses={LocalSubclass}
        ), self.assertRaisesRegex(
            TypeError,
            "'bool' object is not callable",
        ):
            LocalSubclass.sigmoid = False
            fn(x)

    def test_torch_function_call_on_attr(self):
        x = torch.ones(2, 2)
        wrapped = x.as_subclass(DummyNDim)

        def fn(w):
            return w.ndim + torch.ones(2)

        fn_opt = compile_full_eager(fn)

        res_exp = fn(wrapped)
        res_act = fn_opt(wrapped)

        self.assertEqual(res_exp, res_act)
        self.assertEqual(res_exp, torch.ones(2) + 10)

    def test_torch_function_wrapper_class(self):
        x = torch.ones(2, 2)
        wrapped = WrapperSubclass(x)

        def fn(w):
            return torch.add(w, 1.0)

        fn_opt = compile_full_eager(fn)

        res_exp = fn(wrapped)
        res_act = fn_opt(wrapped)
        self.assertEqual(res_exp, res_act)

    def test_torch_function_wrapper_class_with_kwargs(self):
        x = torch.ones(2, 2)
        wrapped = WrapperSubclass(x)

        def fn(w):
            return torch.add(w, 1.0, alpha=2.0)

        fn_opt = compile_full_eager(fn)

        res_exp = fn(wrapped)
        res_act = fn_opt(wrapped)
        self.assertEqual(res_exp, res_act)

    def test_tensor_subclass_custom_attr(self):
        class AttrSubclass(torch.Tensor):
            x: int = 10

            @classmethod
            def __torch_function__(cls, func, types, args=(), kwargs=None):
                if kwargs is None:
                    kwargs = {}

                return super().__torch_function__(func, types, args, kwargs)

        @torch.compile(backend="eager", fullgraph=True)
        def fn(x):
            return x.x + torch.ones(2, 2)

        with traceable_subclass(AttrSubclass):
            input = torch.ones(2, 2).as_subclass(AttrSubclass)
            fn_opt = compile_full_eager(fn)

            res_exp = fn(input)
            res_act = fn_opt(input)
            self.assertEqual(res_exp, res_act)

    def test_compile_with_fake_tensor_dynamic_dim(self):
        x = torch.randn([3, 4])

        def f(x):
            return torch.sin(x)

        def test_dynamic_dim(f, x, dim_dynamic, exp_frame_count, exp_op_count):
            torch._dynamo.reset()
            cnt = torch._dynamo.testing.CompileCounter()

            opt_f = torch.compile(f, backend=cnt, fullgraph=True)

            x1 = torch.rand_like(x)
            f(x)
            f(torch.randn([4, 3]))
            shape_env = ShapeEnv()
            with torch._subclasses.fake_tensor.FakeTensorMode(
                shape_env=shape_env
            ) as fake_mode:
                x_fake = fake_mode.from_tensor(
                    x,
                    symbolic_context=StatelessSymbolicContext(
                        dynamic_sizes=[dim_dynamic for i in range(x.dim())]
                    ),
                )
                x1_fake = fake_mode.from_tensor(
                    x1,
                    symbolic_context=StatelessSymbolicContext(
                        dynamic_sizes=[dim_dynamic for i in range(x.dim())]
                    ),
                )
                opt_f(x_fake)
                opt_f(x1_fake)

            self.assertEqual(cnt.frame_count, exp_frame_count)
            self.assertEqual(cnt.op_count, exp_op_count)

        test_dynamic_dim(f, x, DimDynamic.DYNAMIC, 1, 1)
        test_dynamic_dim(f, x, DimDynamic.DUCK, 1, 1)
        test_dynamic_dim(f, x, DimDynamic.STATIC, 1, 1)

    def test_compile_with_fake_tensor_automatic_dynamic(self):
        def f(x):
            return torch.sin(x)

        def test_automatic_dynamic(f, inps, dim_dynamic, exp_frame_count, exp_op_count):
            torch._dynamo.reset()
            cnt = torch._dynamo.testing.CompileCounter()
            opt_f = torch.compile(f, backend=cnt, fullgraph=True)

            shape_env = ShapeEnv()
            with torch._subclasses.fake_tensor.FakeTensorMode(
                shape_env=shape_env
            ) as fake_mode:
                for inp in inps:
                    fake_inp = fake_mode.from_tensor(
                        inp,
                        symbolic_context=StatelessSymbolicContext(
                            [dim_dynamic for i in range(x.dim())]
                        ),
                    )
                    opt_f(fake_inp)
            self.assertEqual(cnt.frame_count, exp_frame_count)
            self.assertEqual(cnt.op_count, exp_op_count)

        x = torch.randn([3, 4])
        y = torch.randn([4, 5])
        z = torch.randn([5, 6])
        a = torch.randn([3, 5])
        b = torch.randn([4, 4])
        # When inputs' DimDynamic is DYNAMIC or DUCK, the inputs
        # to opt_f will be tensors with SymInt sizes. Dynamo will treat input
        # as dynamic automatically and will only compile once
        for dim_dynamic in [DimDynamic.DYNAMIC, DimDynamic.DUCK]:
            test_automatic_dynamic(f, [x, y, z], dim_dynamic, 1, 1)
            test_automatic_dynamic(f, [x, a, z], dim_dynamic, 1, 1)
            test_automatic_dynamic(f, [x, b, z], dim_dynamic, 1, 1)

        for dim_dynamic in [DimDynamic.STATIC]:
            # Recompile once, first with dim 0 and 1 become Dynamic
            test_automatic_dynamic(f, [x, y, z], dim_dynamic, 2, 2)
            # Recompile 2 times, first with dim 1 become Dynamic, second with dim 0 becomes Dynamic.
            test_automatic_dynamic(f, [x, a, z], dim_dynamic, 3, 3)
            # Recompile 2 times, first with dim 0 become Dynamic, second with dim 1 becomes Dynamic.
            test_automatic_dynamic(f, [x, b, z], dim_dynamic, 3, 3)

    def test_compile_with_functionalization(self):
        x = torch.randn([3, 4])
        x_clone = x.clone()
        x_clone2 = x.clone()
        backend = EagerRecordGraphAndInputs()
        cnt = torch._dynamo.testing.CompileCounterWithBackend(backend)

        @torch.compile(backend=cnt, fullgraph=True)
        def f(x):
            return x.add_(1.0) + torch.nn.functional.relu_(x)

        f_out = f(x)
        self.assertEqual(cnt.frame_count, 1)
        self.assertEqual(cnt.op_count, 3)
        self.assertEqual(len(backend.graphs), 1)
        self.assertEqual(len(backend.example_inputs), 1)

        actual = normalize_gm(backend.graphs[0].print_readable(print_output=False))
        self.assertExpectedInline(
            actual,
            """\
class GraphModule(torch.nn.Module):
    def forward(self, L_x_: "f32[3, 4]"):
        l_x_ = L_x_

        add_: "f32[3, 4]" = l_x_.add_(1.0)
        relu_: "f32[3, 4]" = torch.relu_(l_x_);  l_x_ = None
        add: "f32[3, 4]" = add_ + relu_;  add_ = relu_ = None
        return (add,)
""",
        )

        ff = torch.func.functionalize(f)
        ff_out = ff(x_clone)

        self.assertEqual(cnt.frame_count, 2)
        self.assertEqual(cnt.op_count, 6)
        self.assertEqual(len(backend.graphs), 2)
        self.assertEqual(len(backend.example_inputs), 2)
        actual = normalize_gm(backend.graphs[1].print_readable(print_output=False))
        self.assertExpectedInline(
            actual,
            """\
class GraphModule(torch.nn.Module):
    def forward(self, L_x_: "f32[3, 4]"):
        l_x_ = L_x_

        add_: "f32[3, 4]" = l_x_.add_(1.0)
        relu_: "f32[3, 4]" = torch.relu_(l_x_);  l_x_ = None
        add: "f32[3, 4]" = add_ + relu_;  add_ = relu_ = None
        return (add,)
""",
        )
        self.assertTrue(torch._is_functional_tensor(backend.example_inputs[1][0]))

        # Cannot re-use the version from AOTAutograd, since that uses python functional tensors.
        def to_fun(x):
            x_functional = torch._to_functional_tensor(x)
            torch._mirror_autograd_meta_to(x, x_functional)
            return x_functional

        def aot_f_wrapper(func):
            @functools.wraps(func)
            def wrapper(*args, **kwargs):
                torch._enable_functionalization(reapply_views=False)
                try:
                    func_args = pytree.tree_map(to_fun, args)
                    func_kwargs = pytree.tree_map(to_fun, kwargs)
                    return func(*func_args, **func_kwargs)
                finally:
                    torch._disable_functionalization()

            return wrapper

        aot_ff = aot_f_wrapper(f)
        aot_ff_out = aot_ff(x_clone2)

        self.assertEqual(cnt.frame_count, 3)
        self.assertEqual(cnt.op_count, 9)
        self.assertEqual(len(backend.graphs), 3)
        self.assertEqual(len(backend.example_inputs), 3)
        actual = normalize_gm(backend.graphs[2].print_readable(print_output=False))
        self.assertExpectedInline(
            actual,
            """\
class GraphModule(torch.nn.Module):
    def forward(self, L_x_: "f32[3, 4]"):
        l_x_ = L_x_

        add_: "f32[3, 4]" = l_x_.add_(1.0)
        relu_: "f32[3, 4]" = torch.relu_(l_x_);  l_x_ = None
        add: "f32[3, 4]" = add_ + relu_;  add_ = relu_ = None
        return (add,)
""",
        )
        self.assertTrue(torch._is_functional_tensor(backend.example_inputs[1][0]))

        self.assertEqual(f_out, ff_out)
        self.assertEqual(f_out, aot_ff_out)

        try:
            torch._enable_functionalization(reapply_views=False)
            xf = pytree.tree_map(to_fun, x)
            x_view = xf.t()
            with self.assertRaisesRegex(RuntimeError, "Cannot safely fakify a view"):
                f(x_view)
        finally:
            torch._disable_functionalization()

    def test_compile_higher_order_with_functionalization(self):
        backend = EagerRecordGraphAndInputs()
        cnt = torch._dynamo.testing.CompileCounterWithBackend(backend)

        @torch.compile(backend=cnt, fullgraph=True)
        def f(x):
            return wrap(lambda x: x.add_(1.0), x)

        def check_count_and_graph(
            exp_frame_count, exp_op_count, exp_n_graph, exp_graph
        ):
            self.assertEqual(cnt.frame_count, exp_frame_count)
            self.assertEqual(cnt.op_count, exp_op_count)
            self.assertEqual(len(backend.graphs), exp_n_graph)
            actual = normalize_gm(
                backend.graphs[exp_n_graph - 1].print_readable(print_output=False)
            )
            self.assertExpectedInline(actual, exp_graph, skip=1)

        t = torch.randn([3, 4])
        t_clone = t.clone()
        t_clone2 = t.clone()
        f(t)

        check_count_and_graph(
            1,
            2,
            1,
            """\
class GraphModule(torch.nn.Module):
    def forward(self, L_x_: "f32[3, 4]"):
        l_x_ = L_x_

        wrap_body_0 = self.wrap_body_0
        wrap = torch.ops.higher_order.wrap(wrap_body_0, l_x_);  wrap_body_0 = l_x_ = None
        getitem: "f32[3, 4]" = wrap[0];  wrap = None
        return (getitem,)

    class wrap_body_0(torch.nn.Module):
        def forward(self, l_x_: "f32[3, 4]"):
            add_: "f32[3, 4]" = l_x_.add_(1.0);  l_x_ = None
            return (add_,)
""",
        )

        ff = torch.func.functionalize(f)
        ff_out = ff(t_clone)
        # frame count and op count are incremented due to re-compilation
        check_count_and_graph(
            2,
            4,
            2,
            """\
class GraphModule(torch.nn.Module):
    def forward(self, L_x_: "f32[3, 4]"):
        l_x_ = L_x_

        wrap_body_0 = self.wrap_body_0
        wrap = torch.ops.higher_order.wrap(wrap_body_0, l_x_);  wrap_body_0 = l_x_ = None
        getitem: "f32[3, 4]" = wrap[0];  wrap = None
        return (getitem,)

    class wrap_body_0(torch.nn.Module):
        def forward(self, l_x_: "f32[3, 4]"):
            add_: "f32[3, 4]" = l_x_.add_(1.0);  l_x_ = None
            return (add_,)
""",
        )

        try:
            x = torch._to_functional_tensor(t_clone2)
            torch._mirror_autograd_meta_to(t_clone2, x)
            torch._enable_functionalization(reapply_views=False)
            aot_f_out = f(x)
        finally:
            torch._disable_functionalization()

        # frame count and op count are incremented due to re-compilation
        check_count_and_graph(
            3,
            6,
            3,
            """\
class GraphModule(torch.nn.Module):
    def forward(self, L_x_: "f32[3, 4]"):
        l_x_ = L_x_

        wrap_body_0 = self.wrap_body_0
        wrap = torch.ops.higher_order.wrap(wrap_body_0, l_x_);  wrap_body_0 = l_x_ = None
        getitem: "f32[3, 4]" = wrap[0];  wrap = None
        return (getitem,)

    class wrap_body_0(torch.nn.Module):
        def forward(self, l_x_: "f32[3, 4]"):
            add_: "f32[3, 4]" = l_x_.add_(1.0);  l_x_ = None
            return (add_,)
""",
        )

    def test_has_torch_function(self):
        class MyTensor:
            @classmethod
            def __torch_function__(cls, func, types, args=(), kwargs=None):
                if kwargs is None:
                    kwargs = {}

                if func is torch.max:
                    return torch.tensor(123)
                return func(*args, **kwargs)

        class LocalSubclass(torch.Tensor):
            @classmethod
            def __torch_function__(cls, func, types, args=(), kwargs=None):
                if kwargs is None:
                    kwargs = {}
                return func(*args, **kwargs)

        def fn(x):
            return torch.overrides.has_torch_function_unary(
                x
            ), torch.overrides.has_torch_function_variadic(x)

        for test_class in [MyTensor, LocalSubclass]:
            x = test_class()
            ref0 = fn(x)
            ref1 = fn(4)
            opt_fn = torch._dynamo.optimize("eager")(fn)
            res0 = opt_fn(x)
            res1 = opt_fn(4)
            self.assertEqual(ref0, res0)
            self.assertEqual(ref1, res1)

    def test_wrapper_subclass_guards_on_inner_tensor(self):
        # Holds an inner tensor, that has a distinct shape from the outer wrapper tensor.
        # Also adds additional guards on the inner tensor's sizes.
        # When the first input to an op has x.shape[0] > 5, we insert an extra add node.
        class DoubleSizeMaybeAddGeThreeTensor(torch.Tensor):
            @staticmethod
            def __new__(cls, inner):
                # Double the outer-most dimension
                outer_shape = (inner.shape[0] * 2,) + inner.shape[1:]
                return torch.Tensor._make_wrapper_subclass(
                    # TODO: right now, _make_wrapper_subclass's dynamic shape interaction is not great.
                    # Calling the overload that has kwargs causes us to go down the first overload path,
                    # which will **always** specialize sizes.
                    # We should probably eventually fix this so that the first overload can just handle dynamic shapes.
                    cls,
                    outer_shape,
                    inner.stride(),
                    None,
                    None,
                    inner.dtype,
                    inner.layout,
                    inner.device,
                    False,
                    inner.requires_grad,
                )

            def __init__(self, inner):
                self.inner_elem = inner

            def __tensor_flatten__(self):
                return ["inner_elem"], None

            @staticmethod
            def __tensor_unflatten__(inner_tensors, _, outer_size, outer_stride):
                return DoubleSizeMaybeAddGeThreeTensor(inner_tensors["inner_elem"])

            def __repr__(self):
                return f"DoubleSizeMayberAddGeThreeTensor({repr(self.inner_elem)})"

            @classmethod
            def __torch_dispatch__(cls, func, types, args=(), kwargs=None):
                if kwargs is None:
                    kwargs = {}

                args_inner = torch.utils._pytree.tree_map_only(
                    DoubleSizeMaybeAddGeThreeTensor, lambda x: x.inner_elem, args
                )
                out_inner = func(*args_inner, **kwargs)

                # Add guards on the  inner tensor's sizes
                if args_inner[0].shape[0] > 3:
                    out_inner += 2

                return DoubleSizeMaybeAddGeThreeTensor(out_inner)

        curr_var_to_val = None
        curr_var_to_sources = None
        guards = None

        def backend(gm, args):
            context = torch._guards.TracingContext.get()

            # Grab info on sources and guards from the shapeenv
            nonlocal curr_var_to_val
            nonlocal curr_var_to_sources
            nonlocal guards

            guards = [str(g.expr) for g in context.fake_mode.shape_env.guards]
            curr_var_to_val = {
                str(k): v for k, v in context.fake_mode.shape_env.var_to_val.items()
            }
            curr_var_to_sources = {
                str(k): v[0].name()
                for k, v in context.fake_mode.shape_env.var_to_sources.items()
            }
            return gm

        @torch.compile(backend=backend)
        def fn(x):
            if x.shape[0] < 13:
                return torch.mul(x, x)
            else:
                return torch.div(x, x)

        inp = torch.ones(4, 4)

        x = DoubleSizeMaybeAddGeThreeTensor(inp)
        torch._dynamo.mark_dynamic(x, 0)
        res = fn(x)
        # During fakeifying, we end up allocating a separate symint
        # for the outer and inner tensor (in this test, s0 is unused).
        expected_var_to_val = {
            "s0": 8,
            "s1": 4,
        }
        expected_var_to_sources = {
            "s0": "L['x'].size()[0]",
            "s1": "L['x'].inner_elem.size()[0]",
        }
        self.assertEqual(curr_var_to_val, expected_var_to_val)
        self.assertEqual(curr_var_to_sources, expected_var_to_sources)
        self.assertExpectedInline(
            "\n".join(guards),
            """\
Eq(2*s1, s0)
2*s1 < 13
s1 > 3""",
        )

    def test_wrapper_subclass_with_same_sized_inner_tensor(self):
        # shouldn't recompile for different sizes when dynamic=True
        sub1 = ScaledTensor(torch.randn(2, 4), torch.randn(6))
        sub2 = ScaledTensor(torch.randn(3, 5), torch.randn(7))
        self.assertFalse(_recompiles_for_inputs(func, (sub1,), (sub2,), dynamic=True))

        # should recompile for different data size when dynamic=False
        sub1 = ScaledTensor(torch.randn(2, 4), torch.randn(6))
        sub2 = ScaledTensor(torch.randn(3, 5), torch.randn(6))
        self.assertTrue(_recompiles_for_inputs(func, (sub1,), (sub2,), dynamic=False))

        # avoid recompile using manual mark_dynamic() for different data size
        sub1 = ScaledTensor(torch.randn(2, 4), torch.randn(6))
        # NB: mark_dynamic() on outer tensor should translate to inner tensors of the same size
        torch._dynamo.mark_dynamic(sub1, 0)
        torch._dynamo.mark_dynamic(sub1, 1)
        sub2 = ScaledTensor(torch.randn(3, 5), torch.randn(6))
        self.assertFalse(_recompiles_for_inputs(func, (sub1,), (sub2,), dynamic=False))

    def test_wrapper_subclass_with_differently_sized_inner_tensor(self):
        # should recompile for different scale size when dynamic=False
        sub1 = ScaledTensor(torch.randn(2, 4), torch.randn(3))
        sub2 = ScaledTensor(torch.randn(2, 4), torch.randn(5))
        self.assertTrue(_recompiles_for_inputs(func, (sub1,), (sub2,), dynamic=False))

        # still recompiles using manual mark_dynamic() on outer for different scale size
        sub1 = ScaledTensor(torch.randn(2, 4), torch.randn(3))
        # NB: mark_dynamic() on outer tensor doesn't translate to inner tensors of different size
        torch._dynamo.mark_dynamic(sub1, 0)
        torch._dynamo.mark_dynamic(sub1, 1)
        sub2 = ScaledTensor(torch.randn(2, 4), torch.randn(5))
        self.assertTrue(_recompiles_for_inputs(func, (sub1,), (sub2,), dynamic=False))

    def test_recompiles_with_optional_inner_tensor(self):
        def f(x):
            return x + 1

        # sub1 does not have the optional tensor specified while sub2 does
        sub1 = OptionalScaledTensor(torch.randn(2, 4), None)
        sub2 = OptionalScaledTensor(torch.randn(2, 4), torch.randn(2, 4))

        # sanity check; don't recompile for same input
        self.assertFalse(_recompiles_for_inputs(f, (sub1,), (sub1,), dynamic=True))
        self.assertFalse(_recompiles_for_inputs(f, (sub2,), (sub2,), dynamic=True))

        # these should recompile; optional tensor changes between specified and unspecified
        self.assertTrue(_recompiles_for_inputs(f, (sub1,), (sub2,), dynamic=True))
        self.assertTrue(_recompiles_for_inputs(f, (sub2,), (sub1,), dynamic=True))

        f_compiled = torch.compile(f, backend="aot_eager")
        self.assertEqual(f(sub1)._data, f_compiled(sub1)._data)
        self.assertEqual(f(sub2)._data, f_compiled(sub2)._data)

    def test_torch_dispatch_subclass_guard_recompile(self):
        x = torch.ones(2, 2)
        x_two = TwoTensor(x.clone(), x.clone())

        def fn(w):
            return torch.add(w, 1.0)

        fn_opt = torch.compile(backend="eager")(fn)

        ref = fn(x_two)
        res = fn_opt(x_two)
        self.assertEqual(ref, res)

        # ensure no recompilation on same input type
        with unittest.mock.patch("torch._dynamo.config.error_on_recompile", True):
            fn_opt(TwoTensor(x + 1, x + 2))

        # recompile!
        ref = fn(x)
        res = fn_opt(x)
        self.assertEqual(ref, res)

    def test_tensor_subclass_ctx_guards(self):
        x = CtxSubclassTensor(torch.ones(2), 3)
        x2 = CtxSubclassTensor(torch.ones(2), 3)
        x3 = CtxSubclassTensor(torch.ones(2), 4)
        _check_recompiles(self, lambda x: x * x, (x,), (x2,), False)
        _check_recompiles(self, lambda x: x * x, (x,), (x3,), True)

    def test_tensor_subclass_ctx_recursive_guards(self):
        x0 = torch.ones(2, 2)
        x1 = CtxSubclassTensor(x0.clone(), 2)
        x2 = CtxSubclassTensor(x0.clone(), 3)
        tt0 = TwoTensor(x0.clone(), x1)
        tt1 = TwoTensor(x0.clone(), x2)

        _check_recompiles(self, lambda x: x * x, (tt0,), (tt1,), True)

    def test_tensor_subclass_ctx_custom_guards_override(self):
        class CtxSubclassTensorCustomGuardFn(CtxSubclassTensor):
            @classmethod
            def __metadata_guard__(cls, orig_data, other):
                return orig_data[0] <= other[0]

        x = CtxSubclassTensorCustomGuardFn(torch.ones(2), 2)
        x2 = CtxSubclassTensorCustomGuardFn(torch.ones(2), 3)
        x3 = CtxSubclassTensorCustomGuardFn(torch.ones(2), 1)
        _check_recompiles(self, lambda x: x * x, (x,), (x2,), False)
        _check_recompiles(self, lambda x: x * x, (x,), (x3,), True)

    def test_tensor_subclass_ctx_custom_guards_error_arg_num(self):
        import torch._dynamo.exc

        class CtxSubclassTensorCustomGuardFn(CtxSubclassTensor):
            @classmethod
            def __metadata_guard__(cls, y):
                # Shouldn't reach here
                return False

        x = CtxSubclassTensorCustomGuardFn(torch.ones(2), 3)
        self.assertRaisesRegex(
            torch._dynamo.exc.InternalTorchDynamoError,
            "Tensor subclass method __metadata_guard__ must take exactly two subclass metadata arguments",
            lambda: torch.compile(lambda x: x * x)(x),
        )

    def test_tensor_subclass_ctx_custom_guards_error_not_classmethod(self):
        import torch._dynamo.exc

        class CtxSubclassTensorCustomGuardFn(CtxSubclassTensor):
            def __metadata_guard__(self, x, y):
                return False

        x = CtxSubclassTensorCustomGuardFn(torch.ones(2), 3)
        self.assertRaisesRegex(
            torch._dynamo.exc.InternalTorchDynamoError,
            "Tensor subclass method __metadata_guard__ must be a classmethod",
            lambda: torch.compile(lambda x: x * x)(x),
        )

    def test_torch_function_subclass_survives_into_aot_autograd(self):
        # If you have a tensor subclass that relies on dispatch into the same op
        # without unwrapping and calling torch._C.DisableTorchFunctionSubclass(),
        # the torch function-ness will survive into AOTAutograd. Today, NestedTensor
        # actually relies on this behavior! Because that torch function logic
        # runs during AOTAutograd, this test tests that there is no logic below
        # that relies torch function that gets unexpectedly disabled after we
        # redispatch from the subclass's torch function.
        class SubTensor(torch.Tensor):
            @staticmethod
            def __new__(cls, t):
                return torch.Tensor._make_wrapper_subclass(
                    cls,
                    t.shape,
                    t.stride(),
                    t.storage_offset(),
                    torch.contiguous_format,
                    t.dtype,
                    torch.strided,
                    t.device,
                    False,
                    t.requires_grad,
                    "sizes",
                    False,
                    False,
                    None,
                )

            def __init__(self, t):
                super().__init__()
                self._t = t

            def __tensor_flatten__(self):
                return ["_t"], {}

            @staticmethod
            def __tensor_unflatten__(inner_tensors, ctx, outer_size, outer_stride):
                t = inner_tensors["_t"]
                return SubTensor(t)

            def __repr__(self):
                return f"SubTensor({self._t})"

            @classmethod
            def __torch_function__(cls, func, types, args=(), kwargs=None):
                if kwargs is None:
                    kwargs = {}

                with torch._C.DisableTorchFunctionSubclass():
                    return func(*args, **kwargs)

            @classmethod
            def __torch_dispatch__(cls, func, types, args=(), kwargs=None):
                kwargs = {} if kwargs is None else kwargs
                new_args = pytree.tree_map_only(SubTensor, lambda s: s._t, args)
                output = func(*new_args, **kwargs)
                output = pytree.tree_map_only(
                    torch.Tensor, lambda t: SubTensor(t), output
                )
                return output

        @torch.compile(dynamic=True)
        def f(x):
            return x.unflatten(-1, [2, 5])

        s = SubTensor(torch.randn(3, 10))
        f(s)

    # Guard validation upsets the guard
    # https://github.com/pytorch/pytorch/issues/129936
    @unittest.expectedFailure
    def test_recompile_with_symbool_inputs(self):
        def f(pred: bool):
            if pred:
                return torch.ones([3, 4])
            else:
                return torch.ones([4, 3])

        def test_recompilation(
            f, x, sizes, exp_graphs, exp_frame_count, exp_shape_env_guards
        ):
            torch._dynamo.reset()
            shape_env = ShapeEnv()
            backend = torch._dynamo.testing.EagerAndRecordGraphs()
            cnt = torch._dynamo.testing.CompileCounterWithBackend(backend)
            f_cond = torch.compile(f, backend=cnt, fullgraph=True)
            with torch._subclasses.fake_tensor.FakeTensorMode(
                shape_env=shape_env
            ) as fake_mode:
                fake_inp = fake_mode.from_tensor(
                    x,
                    symbolic_context=StatelessSymbolicContext(
                        dynamic_sizes=[DimDynamic.DYNAMIC for i in range(x.dim())]
                    ),
                )
                for i, size in enumerate(sizes):
                    pred = fake_inp.size(0) == size
                    f_cond(pred)
                    actual = normalize_gm(
                        backend.graphs[exp_frame_count[i] - 1].print_readable(
                            print_output=False
                        )
                    )
                    actual_guard_str = [str(guard.expr) for guard in shape_env.guards]
                    self.assertExpectedInline(actual, exp_graphs[i])
                    self.assertEqual(cnt.frame_count, exp_frame_count[i])
                    self.assertEqual(actual_guard_str, exp_shape_env_guards[i])

        true_graph = """\
class GraphModule(torch.nn.Module):
    def forward(self):
        ones: "f32[3, 4]" = torch.ones([3, 4])
        return (ones,)
"""
        false_graph = """\
class GraphModule(torch.nn.Module):
    def forward(self):
        ones: "f32[4, 3]" = torch.ones([4, 3])
        return (ones,)
"""
        test_recompilation(
            f,
            torch.randn([3, 4]),
            [3, 3, 4, 5],
            exp_graphs=[true_graph, true_graph, false_graph, false_graph],
            exp_frame_count=[1, 1, 2, 2],
            exp_shape_env_guards=[
                [],
                # s0 is specialized and guarded in outter shape_env when dynamo checks the guards
                ["Eq(Piecewise((1, Eq(s0, 3)), (0, True)), 1)"],
                [
                    "Eq(Piecewise((1, Eq(s0, 3)), (0, True)), 1)",
                    "Ne(Piecewise((1, Eq(s0, 4)), (0, True)), 1)",
                ],
                [
                    "Eq(Piecewise((1, Eq(s0, 3)), (0, True)), 1)",
                    "Ne(Piecewise((1, Eq(s0, 4)), (0, True)), 1)",
                    "Ne(Piecewise((1, Eq(s0, 5)), (0, True)), 1)",
                ],
            ],
        )

        test_recompilation(
            f,
            torch.randn([3, 4]),
            [4, 5, 3, 3],
            exp_graphs=[false_graph, false_graph, true_graph, true_graph],
            exp_frame_count=[1, 1, 2, 2],
            exp_shape_env_guards=[
                [],
                # s0 is specialized and guarded in outter shape_env when dynamo checks the guards
                ["Ne(Piecewise((1, Eq(s0, 5)), (0, True)), 1)"],
                [
                    "Ne(Piecewise((1, Eq(s0, 5)), (0, True)), 1)",
                    "Eq(Piecewise((1, Eq(s0, 3)), (0, True)), 1)",
                ],
                [
                    "Ne(Piecewise((1, Eq(s0, 5)), (0, True)), 1)",
                    "Eq(Piecewise((1, Eq(s0, 3)), (0, True)), 1)",
                    "Eq(Piecewise((1, Eq(s0, 3)), (0, True)), 1)",
                ],
            ],
        )

    def test_wrapper_subclass_dynamo_attribute_access_on_intermediate(self):
        def f(x_subclass):
            tmp_subclass = torch.add(x, 1)
            return torch.mul(tmp_subclass._scale, tmp_subclass._constant)

        x = ScaledTensor(torch.randn(2, 4), torch.randn(3), constant=2)
        out_ref = f(x)
        out_test = torch.compile(f, backend="aot_eager", fullgraph=True)(x)
        self.assertEqual(out_ref, out_test)

    def test_support_bases(self):
        import abc

        import torch.fx._symbolic_trace

        class Meta(abc.ABCMeta, torch.fx._symbolic_trace.ProxyableClassMeta):
            def __new__(cls, name, bases, dct):
                x = super().__new__(cls, name, bases, dct)
                x.attr = 100
                return x

        class Multistreamable(abc.ABC):  # noqa: B024
            pass

        class Foo(Multistreamable, metaclass=Meta):
            pass

        @torch.compile(backend="eager", fullgraph=True)
        def f(x):
            typ = type(Foo())
            typ.__bases__
            return typ.__bases__

        self.assertEqual(f(torch.randn(1)), (Multistreamable,))

    @parametrize("dynamic", [False, True])
    def test_subclass_views(self, dynamic):
        def _get_views(t):  # returns (view: Tensor, expects_raises_false)
            # Note that any closed-over SymInts will be symbolicized during fake-ification.
            yield t.narrow(dim=-1, start=3, length=8), False
            yield t.split(5, -1)[2], False
            yield t.split_with_sizes([9, 6], -1)[1], False
            yield t.unsqueeze(-1).expand(4, 15, 10), False
            yield t.select(-1, 6), False
            # https://github.com/pytorch/pytorch/issues/128649
            yield t[2:3, 5:9], dynamic
            yield t.view(-1, 15), False

        def f(x):
            return x * 2

        compiled_f = torch.compile(
            f, backend="aot_eager", fullgraph=True, dynamic=dynamic
        )

        # Take a view of a subclass to pass as input.
        t = TwoTensor(torch.randn(4, 15), torch.randn(4, 15))
        for view, expects_raises in _get_views(t):
            torch._dynamo.reset()
            out_ref = f(view)
            if expects_raises:
                with self.assertRaises(AssertionError):
                    out_test = compiled_f(view)
            else:
                out_test = compiled_f(view)
                self.assertEqual(out_ref, out_test)

    @torch._dynamo.config.patch("inline_inbuilt_nn_modules", True)
    def test_mark_static_with_subclass_desugaring(self):
        from typing import Any, Callable, Dict, List, Optional

        from torch._dynamo.decorators import mark_static_address
        from torch._inductor.compile_fx import compile_fx
        from torch._inductor.cudagraph_utils import BoxedDeviceIndex
        from torch._inductor.utils import BoxedBool

        x_inner = torch.ones(4)
        x = TwoTensor(x_inner, x_inner)
        mark_static_address(x, guard=False)

        def inner_compile(
            gm: torch.fx.GraphModule,
            example_inputs: List[torch.Tensor],
            cudagraphs: Optional[BoxedBool] = None,
            static_input_idxs: Optional[List[int]] = None,
            is_backward: bool = False,
            graph_id: Optional[int] = None,
            cpp_wrapper: bool = False,
            aot_mode: bool = False,
            is_inference: bool = False,
            boxed_forward_device_index: Optional[BoxedDeviceIndex] = None,
            user_visible_outputs: Optional[Dict[str, None]] = None,
            layout_opt: Optional[bool] = None,
            extern_node_serializer: Optional[Callable[[List[Any]], Any]] = None,
        ):
            self.assertEqual(static_input_idxs, [1, 2])
            return gm

        compiler = functools.partial(compile_fx, inner_compile=inner_compile)

        @torch.compile(backend=compiler)
        def fn(t0, t1, t2):
            return t0 + t1 + t2 + 2

        fn(torch.ones(4), x, torch.ones(4))


instantiate_parametrized_tests(SubclassTests)


class TestNestedTensor(torch._dynamo.test_case.TestCase, NestedTensorTestCase):
    def _get_jagged_tensor(self, nested_size, offsets, requires_grad=True):
        return get_jagged_tensor(nested_size, offsets, requires_grad)

    def _get_nc_jagged_tensor(self, inner_dim, starts, lengths, requires_grad=True):
        # Makes a jagged tensor with N constituent tensors with size
        # as specified ((S0, S1, S2), D)
        max_dim = (starts + lengths).max()
        values_tensor = torch.randn(
            starts.shape[0],
            max_dim.item(),
            inner_dim,
            requires_grad=requires_grad,
            dtype=torch.float64,
        )
        return jagged_from_tensor_and_lengths(values_tensor, starts, lengths)

    def _check_recompiles(self, fn, inputs1, inputs2, expected_recompiles):
        _check_recompiles(self, fn, inputs1, inputs2, expected_recompiles)

    def test_unary_does_not_recompile(self):
        nt1, _ = self._get_jagged_tensor(((2, 3, 4), 3), None)
        nt2, _ = self._get_jagged_tensor(((3, 4, 5, 6), 4), None)
        self._check_recompiles(lambda nt1: nt1.sin(), (nt1,), (nt2,), False)

    def test_binary_does_not_recompile(self):
        def binary(nt1, nt2):
            if nt1.shape == nt2.shape:
                return nt1 + nt2
            else:
                return nt1.sin()

        # NB: If we have shape e.g. (3, j0, 3), duck sizing will give us (s0, s1, s0).
        # This causes a recompile later on when it realizes the batch and last dim
        # should not always be equal. To avoid that, we use (3, j0, 5) here.
        nt1, offsets = self._get_jagged_tensor(((2, 3, 4), 5), None)
        nt2, _ = self._get_jagged_tensor(((2, 3, 4), 5), offsets)
        nt3, offsets = self._get_jagged_tensor(((3, 4, 5), 4), None)
        nt4, _ = self._get_jagged_tensor(((3, 4, 5), 4), offsets)
        self._check_recompiles(binary, (nt1, nt2), (nt3, nt4), False)

    def test_binary_recompiles(self):
        def binary(nt1, nt2):
            if nt1.shape == nt2.shape:
                return nt1 + nt2
            else:
                return nt1.sin()

        # Binary recompiles because singleton ints no longer match
        nt1, offsets = self._get_jagged_tensor(((2, 3, 4), 5), None)
        nt2, _ = self._get_jagged_tensor(((2, 3, 4), 5), offsets)
        nt3, _ = self._get_jagged_tensor(((2, 3, 4), 5), None)
        self._check_recompiles(binary, (nt1, nt2), (nt1, nt3), True)

    def _validate_compile(self, fn, arg_fn):
        def _gen_grad_outputs(out_val):
            if isinstance(out_val, (list, tuple)):
                return tuple(torch.ones_like(c) for c in out_val)
            else:
                return (torch.ones_like(out_val),)

        with self.branch_nested_state():
            from torch.nested._internal.nested_tensor import _tensor_symint_registry

            # Validate that compilation does not modify eager state
            registry_before = list(_tensor_symint_registry.items())
            count_before = torch.nested._internal.nested_tensor._tensor_id_counter

            guards_exported = []
            guards_failed = []

            def append_guard_export(guards):
                for g in guards:
                    if g.code_list is not None:
                        guards_exported.append(g.code_list[0])

            def append_guard_fail(guards):
                guards_failed.extend(guards)

            compiled = torch._dynamo.optimize(
                nopython=True,
                backend="aot_eager",
                guard_export_fn=append_guard_export,
                guard_fail_fn=append_guard_fail,
            )(fn)
            registry_after = list(_tensor_symint_registry.items())
            count_after = torch.nested._internal.nested_tensor._tensor_id_counter
            self.assertEqual(registry_before, registry_after)
            self.assertEqual(count_before, count_after)

            args = arg_fn()
            compile_out = compiled(*args)
            compile_grads = []
            g_args = [arg for arg in args if arg.requires_grad]
            if len(g_args) > 0:
                compile_grad_outputs = _gen_grad_outputs(compile_out)
                compile_grads = torch.autograd.grad(
                    compile_out, inputs=g_args, grad_outputs=compile_grad_outputs
                )

        with self.branch_nested_state():
            args = arg_fn()
            ref_out = fn(*args)
            ref_grads = []
            g_args = [arg for arg in args if arg.requires_grad]
            if len(g_args) > 0:
                ref_grad_outputs = _gen_grad_outputs(ref_out)
                ref_grads = torch.autograd.grad(
                    ref_out, inputs=g_args, grad_outputs=ref_grad_outputs
                )

        # Validate correctness forward
        if isinstance(compile_out, (list, tuple)):
            # TODO: Fix assertEqual() to support NJTs so this isn't necessary
            self.assertEqual(len(compile_out), len(ref_out))
            for c, r in zip(compile_out, ref_out):
                self.assertEqualIgnoringNestedInts(c, r)
        else:
            self.assertEqualIgnoringNestedInts(compile_out, ref_out)

        # Validate correctness backward
        for compile_grad, ref_grad in zip(compile_grads, ref_grads):
            self.assertEqualIgnoringNestedInts(compile_grad, ref_grad)

        return guards_exported, guards_failed

    # Note: [What kind of guards are involved in nested tensor compilation]
    #
    # Until we implement UnionFind, dynamic shapes guards are not involved.
    # we rely only on dynamo's tensor aliasing guards.
    #
    # This is possible because dynamo able to generate tensor aliasing guards
    # not only for the outer tensor, but also for the inner tensor.
    #
    # The case where dynamic shapes guards would eventually come into play is
    # when my inputs are (1) two non-aliased tensors, but (2) declared as
    # equal using a "trust me assert equal" API.

    # Note: [Compiling nested tensor global state]
    #
    # Today there are two pieces of global eager state that NJTs deals with:
    # - tensor_id_counter: a global counter that assigns unique ids to tensors
    # - tensor_symint_registry: maps tensor to nested int
    #   - this is used in eager only (we should get rid of this because it is
    #     not necessary to cache nested int in eager)
    #   - during tracing, we DO need to cache nested int, but we do so on
    #     the FakeTensor.
    #
    # Ideally we would like to satisfy the following:
    # - (1) The eager state is not mutated during tracing
    # - (2) Running the compiled function should mutate the eager state in the
    #       same way that running the eager function would
    #       (a) The global counter should be incremented
    #       (b) The registry is updated in the same way
    #
    # Today we can satisfy (1) and (2a) but cannot satisfy (2b)
    #
    # Today, (1) is satisfied because we maintain a separate counter during
    # tracing, and cache nested int on FakeTensor instead of relying on
    # tensor_symint_registry.
    #
    # (2) is cannot be completely satisfied because we trace away the
    # side-effectful operations (which we can fix this by wrapping the
    # side-effectful operations in a custom op, and threading through effect
    # tokens.) The current plan is to do that in the UnionFind impl.
    #
    # Interestingly, despite this, the state is mutated in a way that is somewhat
    # close to what we want, e.g. if I construct a nested tensor using an
    # offsets in the compiled region and return it, AOTAutograd runtime wrapper
    # must rewrap the inner->inner graph outputs back into subclass. This
    # triggers the eager logic to run, updating the counter and registry.
    #
    # Notably however, compile differs in two ways from eager:
    # (1) The order in which the offsets are assigned ids is differnet
    #     the registry would be set in the order the offsets are returned
    #     which is not necessarily the same order as they were constructed.
    # (2) If a NestedTensor is not returned, then the AOTAutograd wrapping
    #     logic will not be triggered.
    #
    # I claim that correctness is not affected by these differences today.
    # e.g. there is never the case where two distinct offsets silently share
    # the same id.
    #
    # (1) is clearly not a problem, and (2) should only be a problem if
    # the nested int is returned on its own, without the corresponding NJT
    # being returned. This is not a problem in the current implementation
    # because returning only a shape is not supported!

    # Note: [Creating symbolic nested int]
    #
    # We must create a symbolic nested int when we construct a nested tensor
    # from a tensor. There are two main cases:
    #
    # 1. The offsets has NOT been used to construct a NJT
    #    - Create a new plain nested int with current val of fake nt id counter
    #    - Increment the fake nt id counter
    #    - Create a new symint with plain nested int as hint
    # 2. The offsets HAS been used to construct a NJT
    #    - Create a new symint with plain nested int as hint
    #
    # More details on case 2:
    # - During fakification of the offsets, we check the eager registry, and
    #   if the tensor HAS been used to construct a NJT,
    #   we create a symint, with the existing nested int as hint, and cache
    #   it on to the FakeTensor.
    #
    # [ Always use ephemeral source ]
    #
    # We create the new symint ALWAYS with ephemeral source whether that is
    # in case (1) or (2) even though we could've had a proper source for case (2).
    # Using a proper source would enable a few more (edge) cases, but since
    # we plan to handle things more holistically in the future anyway, we don't
    # bother doing so today.
    #
    # Using an ephemeral source has some consequences. But we are happy if
    # - We do not silently miss recompiles, e.g. we guard when necessary.
    #   We know that this is true, because dynamo guards alone are already
    #   sufficient.
    # - We are not producing errors for the cases we care about
    #
    # The main case we care about is when we guard that two shapes are equal.
    # In this case, the replacements logic would simplify away the ephemeral
    # symbol, and there is no error produced.
    # The unsupported case is when we guard that two shapes are not equal, in
    # which, we will try and fail to generate a guard.

    #
    # Case 1: in-graph construction where the offsets are passed as inputs
    #
    def test_in_graph_construction_from_input(self):
        # The offsets is passed as an input
        def fn(values, offsets):
            return torch.nested.nested_tensor_from_jagged(values * 2, offsets) * 2

        values = torch.randn(10, 5, requires_grad=True)
        offsets = torch.tensor([0, 2, 6, 10], dtype=torch.int64)
        self._validate_compile(fn, arg_fn=lambda: (values, offsets))

        # Do not specialize on the offsets
        with unittest.mock.patch("torch._dynamo.config.error_on_recompile", True):
            different_offsets = torch.tensor([0, 1, 5, 10], dtype=torch.int64)
            self._validate_compile(fn, arg_fn=lambda: (values, different_offsets))

    def test_in_graph_construction_from_input_2(self):
        # Construct two NJTs, both are passed as inputs
        def fn(values, offsets1, offsets2):
            nt1 = torch.nested.nested_tensor_from_jagged(values * 2, offsets1)
            nt2 = torch.nested.nested_tensor_from_jagged(values * 3, offsets2)
            return nt2, nt1

        values = torch.randn(10, 5, requires_grad=True)
        offsets = torch.tensor([0, 2, 6, 10], dtype=torch.int64)
        offsets2 = torch.tensor([0, 1, 4, 10], dtype=torch.int64)
        # 1. Offsets are different
        guards_exported, guards_failed = self._validate_compile(
            fn, arg_fn=lambda: (values, offsets, offsets2)
        )
        self.assertEqual(len(guards_failed), 0)
        self.assertNotIn("L['offsets1'] is L['offsets2']", guards_exported)

        # TODO
        # 2. Offsets are the same
        new_guards_exported, _ = self._validate_compile(
            fn, arg_fn=lambda: (values, offsets, offsets)
        )
        self.assertTrue(any("Duplicate tensors found" in g for g in guards_failed))
        self.assertIn("L['offsets1'] is L['offsets2']", new_guards_exported)

        with unittest.mock.patch("torch._dynamo.config.error_on_recompile", True):
            offsets3 = offsets.clone()
            self._validate_compile(fn, arg_fn=lambda: (values, offsets3, offsets3))

        # Do a binary op
        def fn(values, offsets, offsets2):
            nt1 = torch.nested.nested_tensor_from_jagged(values * 2, offsets)
            nt2 = torch.nested.nested_tensor_from_jagged(values * 3, offsets2)
            return nt1 * nt2

        self._validate_compile(fn, arg_fn=lambda: (values, offsets, offsets))

    def test_in_graph_construction_from_input_4(self):
        # The offsets is taken from an NJT input
        def fn(nt, other_values):
            nt2 = torch.nested.nested_tensor_from_jagged(other_values, nt.offsets())
            return nt + nt2

        values = torch.randn(9, 5, requires_grad=True)
        other_values = torch.randn(9, 5, requires_grad=True)
        offsets = torch.tensor([0, 2, 6, 9], dtype=torch.int64)

        def arg_fn(values=values, other_values=other_values, offsets=offsets):
            nt = torch.nested.nested_tensor_from_jagged(values, offsets)
            return nt, other_values

        self._validate_compile(fn, arg_fn=arg_fn)

        # Do not specialize on the offsets
        with unittest.mock.patch("torch._dynamo.config.error_on_recompile", True):
            different_offsets = offsets.clone()

            def arg_fn(
                values=values, other_values=other_values, offsets=different_offsets
            ):
                nt = torch.nested.nested_tensor_from_jagged(values, different_offsets)
                return nt, other_values

            self._validate_compile(fn, arg_fn=arg_fn)

    def test_in_graph_construction_from_input_5(self):
        # Construct from lengths instead of offsets
        def fn(values, lengths):
            nt = torch.nested.nested_tensor_from_jagged(values, lengths=lengths)
            return nt.sin()

        values = torch.randn(9, 5, requires_grad=True)
        lengths = torch.tensor([2, 4, 3])
        self._validate_compile(fn, arg_fn=lambda: (values, lengths))

    #
    # Case 2: in-graph construction where offsets are graph intermediates
    #
    def test_in_graph_construction_from_intermediate(self):
        # offsets is an intermediate computed from lengths
        def fn(values, lengths):
            offsets = torch.cat([lengths.new_zeros(1), lengths.cumsum(0)])
            nt = torch.nested.nested_tensor_from_jagged(values, offsets)
            nt2 = torch.nested.nested_tensor_from_jagged(values, offsets)
            return (nt * nt2).sin()

        values = torch.randn(9, 5, requires_grad=True)
        lengths = torch.tensor([2, 4, 3])
        self._validate_compile(fn, arg_fn=lambda: (values, lengths))

        # Do not specialize on the lengths
        with unittest.mock.patch("torch._dynamo.config.error_on_recompile", True):
            different_lengths = lengths.clone()
            self._validate_compile(fn, arg_fn=lambda: (values, different_lengths))

    def test_in_graph_construction_from_intermediate_2(self):
        def fn(values, offsets):
            return torch.nested.nested_tensor_from_jagged(values * 2, offsets.clone())

        values = torch.randn(10, 5, requires_grad=True)
        offsets = torch.tensor([0, 2, 6, 10], dtype=torch.int64)
        self._validate_compile(fn, arg_fn=lambda: (values, offsets))

    def test_in_graph_construction_from_intermediate_3(self):
        # Note that due to CSE, clone is not necessarily called twice!
        def fn(values, offsets):
            nt1 = torch.nested.nested_tensor_from_jagged(values * 2, offsets.clone())
            nt2 = torch.nested.nested_tensor_from_jagged(values * 3, offsets.clone())
            return nt2, nt1

        values = torch.randn(10, 5, requires_grad=True)
        offsets = torch.tensor([0, 2, 6, 10], dtype=torch.int64)
        self._validate_compile(fn, arg_fn=lambda: (values, offsets))

    def test_in_graph_construction_from_intermediate_4(self):
        # Shared intermediate (should be same as case #1)
        def fn(values):
            offsets = torch.tensor([0, 2, 6, 10], dtype=torch.int64)
            nt = torch.nested.nested_tensor_from_jagged(values, offsets)
            values2 = torch.ones_like(values)
            nt2 = torch.nested.nested_tensor_from_jagged(values2, offsets)
            return nt * nt2

        values = torch.randn(10, 5).requires_grad_(True)
        self._validate_compile(fn, arg_fn=lambda: (values,))

    # AssertionError: s2 (could be from ['<ephemeral: intermediate_offsets_or_lengths>',
    @unittest.expectedFailure
    def test_in_graph_construction_from_intermediate_5(self):
        # non-shared intermediate
        def fn(values):
            offsets = torch.tensor([0, 2, 6, 10], dtype=torch.int64)
            nt = torch.nested.nested_tensor_from_jagged(values, offsets)
            values2 = torch.ones_like(values)
            nt2 = torch.nested.nested_tensor_from_jagged(values2, offsets.clone())
            if nt2.shape[1] != nt.shape[1]:
                return nt * 2
            else:
                return nt * 3

        values = torch.randn(10, 5).requires_grad_(True)
        self._validate_compile(fn, arg_fn=lambda: (values,))

    #
    # Case 3: in-graph construction where offsets are both direct graph inputs
    #         and passed in as part of an NJT's offsets.
    #
    def test_in_graph_construction_mixed(self):
        def fn(nt, values, offsets):
            nt2 = torch.nested.nested_tensor_from_jagged(values, offsets)
            return nt * nt2

        values = torch.randn(10, 5, requires_grad=True)
        offsets = torch.tensor([0, 2, 6, 10], dtype=torch.int64)

        def arg_fn(values=values, offsets=offsets):
            nt = torch.nested.nested_tensor_from_jagged(values, offsets)
            return nt, values, offsets

        self._validate_compile(fn, arg_fn)

    # See Note: [Creating symbolic nested int]
    # AssertionError: s2 (could be from ['<ephemeral: intermediate_offsets_or_lengths>',
    @unittest.expectedFailure
    def test_in_graph_construction_mixed_2(self):
        def fn(nt, values, offsets, nt2):
            # Intermediate offsets has ephemeral source
            intermediate_nt = torch.nested.nested_tensor_from_jagged(
                values, offsets.clone()
            )
            # This creates a dynamic shapes neq guard
            if nt2.shape[1] != intermediate_nt.shape[1]:
                # We should always go here.
                nt = nt * 2
            return nt

        values = torch.randn(10, 5, requires_grad=True)
        offsets = torch.tensor([0, 2, 6, 10], dtype=torch.int64)
        offsets2 = torch.tensor([0, 1, 4, 10], dtype=torch.int64)

        def arg_fn(values=values, offsets=offsets, offsets2=offsets2):
            # Values is shared, but it shouldn't matter
            nt = torch.nested.nested_tensor_from_jagged(values, offsets)
            nt2 = torch.nested.nested_tensor_from_jagged(values, offsets2)
            return nt, values, offsets, nt2

        self._validate_compile(fn, arg_fn)

    def test_in_graph_construction_mixed_3(self):
        # More involved mixed case
        def fn(nt, values, offsets):
            nt1 = torch.nested.nested_tensor_from_jagged(values * 2, offsets)
            nt2 = torch.nested.nested_tensor_from_jagged(values * 3, offsets)
            return nt1 + nt2 + nt

        values = torch.randn(9, 5, requires_grad=True)
        offsets = torch.tensor([0, 2, 6, 9], dtype=torch.int64)

        def arg_fn(values=values, offsets=offsets):
            nt = torch.nested.nested_tensor_from_jagged(values, offsets)
            return nt, values, offsets

        self._validate_compile(fn, arg_fn)

<<<<<<< HEAD
    @unittest.expectedFailure
=======
>>>>>>> 3b440f35
    def test_return_shape(self):
        nt, _ = self._get_jagged_tensor(((2, 3, 4), 5), None)

        def fn(nt):
            return (nt * 2).shape

        compiled = torch.compile(fn, fullgraph=True, backend="aot_eager")
        compiled(nt)

<<<<<<< HEAD
    def test_inference_tensor(self):
        with torch.inference_mode():
            nt, _ = self._get_jagged_tensor(((2, 3, 4), 5), None)

        def fn(n):
            return n * 2

        torch.compile(fn, backend="eager")(nt)

=======
>>>>>>> 3b440f35
    # TODO: cannot parametrize this test class with device for some reason
    def _test_autograd(self, backend):
        a = torch.randn(2, 3, requires_grad=True, dtype=torch.float64)
        b = torch.randn(3, 3, requires_grad=True, dtype=torch.float64)
        c = torch.randn(4, 3, requires_grad=True, dtype=torch.float64)
        nt = torch.nested.as_nested_tensor([a, b, c], layout=torch.jagged)
        # TODO: Switch to public API when it exists
        nt2, _ = jagged_from_list([a, b, c], nt.offsets())

        def fn1(nt1, nt2):
            return (nt1 + nt2).sin().cos()

        compiled_f = torch.compile(fn1, fullgraph=True, backend=backend, dynamic=True)
        out = compiled_f(nt, nt2)
        out_buffer = out.values()
        ga, gb, gc = torch.autograd.grad(out_buffer.sum(), (a, b, c))

        out_ref = fn1(nt, nt2)
        out_buffer_ref = out_ref.values()
        ga_ref, gb_ref, gc_ref = torch.autograd.grad(out_buffer_ref.sum(), (a, b, c))

        self.assertTrue(torch.allclose(ga, ga_ref))
        self.assertTrue(torch.allclose(gb, gb_ref))
        self.assertTrue(torch.allclose(gc, gc_ref))

    def test_basic_autograd(self):
        self._test_autograd("aot_eager")

    @requires_cuda
    def test_basic_autograd_inductor(self):
        self._test_autograd("inductor")

    def test_subclass_with_mutation_in_graph(self):
        # In this graph, we have an in-graph mutation, i.e. a mutation that is allowed
        # to remain in the graph. Normally this is allowed, but it's not allowed if
        # the graph handles subclasses at all.
        # Whether the mutation is allowed or not allowed in the graph alters the number
        # of outputs from the forward graph. Previously, a bug in this handling meant
        # that sometimes the expected number and actual number of outputs from the
        # joint graph did not match, causing assertion failures.
        def fn(x, y):
            z = x.sin()
            y.sin_()
            return z.cos(), y.cos()

        fn_c = torch.compile(fn, backend="inductor")

        values = [torch.rand((i, 8), requires_grad=True) for i in range(1, 6)]
        values_copy = [x.detach().clone().requires_grad_(True) for x in values]

        nt, offsets = jagged_from_list(values, None)
        nt_copy, offsets = jagged_from_list(values_copy, offsets)
        y = torch.rand((4, 8))
        y_copy = y.clone()

        ret = fn_c(nt, y)[0]
        ref = fn(nt_copy, y_copy)[0]

        self.assertEqual(ret.values(), ref.values())

        ret.values().sum().backward()
        ref.values().sum().backward()
        for ref_v, res_v in zip(values_copy, values):
            self.assertEqual(ref_v.grad, res_v.grad)

    def test_unbind(self):
        # NB: If we have shape e.g. (3, j0, 3), duck sizing will give us (s0, s1, s0).
        # This causes a recompile later on when it realizes the batch and last dim
        # should not always be equal. To avoid that, we use (3, j0, 5) here.
        nt, _ = self._get_jagged_tensor(((2, 3, 4), 5), None)
        nt2, _ = self._get_jagged_tensor(((2, 3, 5), 2), None)
        nt3, _ = self._get_jagged_tensor(((2, 3, 4, 5), 3), None)

        def fn(x):
            return x.unbind()

        compiled_f = torch.compile(fn, fullgraph=True, backend="eager", dynamic=True)
        out = compiled_f(nt)

        out_ref = fn(nt)

        # correctness
        self.assertEqual(len(out), len(out_ref))
        for x, x_ref in zip(out, out_ref):
            self.assertTrue(torch.allclose(x, x_ref))

        # We specialize on the length of offsets, e.g. (1) we recompile if the
        # length of the offsets is different. (2) we don't recompile if the
        # length of the offsets is the same, even if the size of the constituent
        # tensors are different.
        self._check_recompiles(fn, (nt,), (nt2,), False)
        self._check_recompiles(fn, (nt,), (nt3,), True)

    def test_inline_nested_tensor_from_jagged(self):
        nt, _ = self._get_jagged_tensor(((2, 3, 4), 5), None)

        def fn(x):
            return torch.nested.nested_tensor_from_jagged(x.values() * 2, x.offsets())

        torch.compile(fn, fullgraph=True, backend="aot_eager")(nt)

    # The test here: nn.Parameters that are secretly subclasses
    # have a metaclass that overrides __isinstance__,
    # that dynamo needs to respect when it inlines the if statement.
    def test_param_subclass_isinstance_input(self):
        x_inner = torch.randn(16, 16, requires_grad=True)
        x = torch.nn.Parameter(TwoTensor(x_inner, x_inner))
        m = torch.nn.Linear(16, 16)
        m.weight = x

        def fn():
            if isinstance(m.weight, torch.nn.Parameter):
                return m.weight + 1
            else:
                return m.weight + 2

        out_ref = fn()
        out_test = torch.compile(fn, backend="aot_eager")()
        self.assertEqual(out_ref, out_test)

    def _input_view_test(self, nt_view_name):
        nt_view = VIEW_TEST_CASES[nt_view_name]()

        def fn(x):
            return x.sin()

        out_ref = fn(nt_view)
        torch._dynamo.reset()
        compile_fn = torch.compile(
            fn, fullgraph=True, backend="aot_eager", dynamic=True
        )
        out = compile_fn(nt_view)

        # Check metadata and values are correct
        self.assertTrue(out.size() == out_ref.size())
        self.assertTrue(out.stride() == out_ref.stride())
        if out.is_nested:
            self.assertTrue(torch.allclose(out.values(), out_ref.values()))
        else:
            self.assertTrue(torch.allclose(out, out_ref))

        # Check that no upper/lower bound guards are incurred
        def backend(gm, args):
            context = torch._guards.TracingContext.get()
            guards = [str(g.expr) for g in context.fake_mode.shape_env.guards]

            # varies based on the type of view
            guard_str = "\n".join(guards)
            if nt_view_name == "subclass_dense":
                self.assertExpectedInline(guard_str, """Eq(s3 - 1, s0)""")
            elif nt_view_name == "dense_subclass_dense_subclass":
                self.assertExpectedInline(
                    guard_str,
                    """\
Eq(s5 - 1, s2)
Eq(s12 - 1, s7)
Eq(s11, s9)""",
                )
            elif nt_view_name.startswith("base_is_nt_True"):
                self.assertExpectedInline(
                    guard_str,
                    """Eq(s3 - 1, s0)""",
                )
            else:
                self.assertExpectedInline(
                    guard_str,
                    """\
Eq(s4 - 1, s1)
Eq(s13 - 1, s8)
Eq(s12, s10)""",
                )
            return gm

        torch._dynamo.reset()
        compile_fn = torch.compile(fn, fullgraph=True, backend=backend, dynamic=True)
        out = compile_fn(nt_view)

    @parametrize(
        "nt_view_name",
        [k for k in VIEW_TEST_CASES.keys() if k != "subclass_dense_subclass_dense"],
    )
    def test_inputs_to_compiled_fn_are_views(self, nt_view_name):
        self._input_view_test(nt_view_name)

    def test_subclass_gives_static_shapes_when_dynamic_false(self):
        def check_graph(gm, *args):
            first_node_example_val = next(iter(gm.graph.nodes)).meta["example_value"]
            # We compiled with dynamic=False, expect no SymInt sizes on our placeholders
            self.assertTrue(
                all(isinstance(x, int) for x in first_node_example_val.shape)
            )
            return gm

        @torch.compile(backend=check_graph, dynamic=False)
        def f(x):
            return x + 1

        x_inner = torch.ones(4)
        x = TwoTensor(x_inner, x_inner)
        x_view = x.view(2, 2)
        out = f(x_view)

    # NJT1 -> Dense -> NJT2 -> Dense view
    # During view replay, the Dense -> NJT2 part will construct an intermediate,
    # symbolically-sized NJT that is immediately deconstructed to return the final dense
    # view. To construct this intermediate properly, we need the associated nested int
    # to be symbolic. This view is expected to fail compilation until symbolic nested ints
    # are cached onto fake offsets to solve this problem.
    @unittest.expectedFailure
    def test_subclass_dense_subclass_dense_view(self):
        self._input_view_test("subclass_dense_subclass_dense")


instantiate_parametrized_tests(TestNestedTensor)


if __name__ == "__main__":
    from torch._dynamo.test_case import run_tests

    run_tests()<|MERGE_RESOLUTION|>--- conflicted
+++ resolved
@@ -2148,10 +2148,6 @@
 
         self._validate_compile(fn, arg_fn)
 
-<<<<<<< HEAD
-    @unittest.expectedFailure
-=======
->>>>>>> 3b440f35
     def test_return_shape(self):
         nt, _ = self._get_jagged_tensor(((2, 3, 4), 5), None)
 
@@ -2161,7 +2157,6 @@
         compiled = torch.compile(fn, fullgraph=True, backend="aot_eager")
         compiled(nt)
 
-<<<<<<< HEAD
     def test_inference_tensor(self):
         with torch.inference_mode():
             nt, _ = self._get_jagged_tensor(((2, 3, 4), 5), None)
@@ -2171,8 +2166,6 @@
 
         torch.compile(fn, backend="eager")(nt)
 
-=======
->>>>>>> 3b440f35
     # TODO: cannot parametrize this test class with device for some reason
     def _test_autograd(self, backend):
         a = torch.randn(2, 3, requires_grad=True, dtype=torch.float64)
