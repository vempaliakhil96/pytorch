--- conflicted
+++ resolved
@@ -339,10 +339,7 @@
         tp_mesh = mesh["tp"]
         self.assertTrue(_world.group_count > ref_pg_count)
 
-<<<<<<< HEAD
-=======
-
->>>>>>> 22ba180e
+
 @instantiate_parametrized_tests
 class TestMeshEnv(DTensorTestBase):
     @with_comms
