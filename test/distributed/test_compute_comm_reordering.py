--- conflicted
+++ resolved
@@ -195,18 +195,10 @@
             b = torch.matmul(a, a)
             c = torch.relu(b)
             d = torch.matmul(c, c)
-<<<<<<< HEAD
-            b1 = torch.matmul(b, b)
-            e = _functional_collectives.all_reduce(b1, "sum", "0")
-            f = torch.relu(d)
-            g = torch.matmul(f, f)
-            return torch.matmul(e, g)
-=======
             e = _functional_collectives.all_reduce(b, "sum", "0")
             f = torch.relu(d)
             g = torch.matmul(f, f)
             return torch.mm(e, g)
->>>>>>> 3f031b96
 
         with _dynamo_dist_per_rank_init(self.rank, self.world_size):
             inputs = torch.ones(4, 4, dtype=torch.float, device="cuda") + self.rank
@@ -215,17 +207,6 @@
             # Things to verify:
             # - The clone prologue of the all_reduce_ should not be fused with
             # any relus.
-<<<<<<< HEAD
-            # - The all_reduce_ and its prologue `b1 = torch.matmul(b, b)` should be raised above
-            # `c = torch.relu(b); d = torch.matmul(c, c)` but below `b = torch.matmul(a, a)`.
-            # - The wait_tensor should be sinked below the 4th matmul but above
-            # the 5th matmul.
-            (
-                FileCheck()
-                .check("extern_kernels.mm(arg0_1, arg0_1, out=buf0)")
-                .check("extern_kernels.mm(buf0, buf0, out=buf1)")
-                .check("torch.ops._c10d_functional.all_reduce_.default(buf1,")
-=======
             # - The all_reduce_ and its prologue should be raised above the 2nd
             # matmul but below the 1st matmul.
             # - The wait_tensor should be sinked below the 3rd matmul but above
@@ -235,7 +216,6 @@
                 .check("extern_kernels.mm")
                 .check("triton_poi_fused_all_reduce_0")
                 .check("torch.ops._c10d_functional.all_reduce_.default")
->>>>>>> 3f031b96
                 .check("triton_poi_fused_relu")
                 .check("extern_kernels.mm")
                 .check("triton_poi_fused_relu")
@@ -248,7 +228,6 @@
             correct = func(inputs, **self.get_world_trs())
             self.assertTrue(same(out, correct))
 
-    @unittest.skipIf(True, "FIXME: broken test/feature.")
     @unittest.skipIf(not has_triton(), "Inductor+gpu needs triton and recent GPU arch")
     @skip_if_lt_x_gpu(2)
     @patch.object(torch._inductor.config, "allow_buffer_reuse", True)
@@ -300,7 +279,6 @@
             correct = func(inputs, **self.get_world_trs())
             self.assertTrue(same(out, correct))
 
-    @unittest.skipIf(True, "FIXME: broken test/feature.")
     @unittest.skipIf(not has_triton(), "Inductor+gpu needs triton and recent GPU arch")
     @skip_if_lt_x_gpu(2)
     @patch.object(torch._inductor.config, "allow_buffer_reuse", True)
@@ -363,11 +341,7 @@
     @patch.object(torch._inductor.config, "compile_threads", 1)
     @patch.object(
         torch._inductor.config,
-<<<<<<< HEAD
-        "pre_fusion_custom_pass",
-=======
         "_pre_fusion_custom_pass",
->>>>>>> 3f031b96
         create_grouped_node_for_allreduce_and_its_deps,
     )
     def test_grouped_scheduler_node(self):
@@ -386,11 +360,7 @@
             inputs = torch.ones(4, 4, dtype=torch.float, device="cuda") + self.rank
             compiled = torch.compile(func)
             code = run_and_get_triton_code(compiled, inputs, **self.get_world_trs())
-<<<<<<< HEAD
-            # A few expectations:
-=======
             # Expectations:
->>>>>>> 3f031b96
             # 1. `add = a + a` and `div = add / a` are still fused, which means fusion
             #    still happens among nodes within a GroupedSchedulerNode.
             # 2. `mul = a * a` is not fused with `add` or `div`, because the latter two are within
