# mypy: allow-untyped-defs
import operator
import types
from typing import Any, Callable, Dict, List, Optional, Tuple, Union

import torch
import torch.nn.functional as F
from torch._export import capture_pre_autograd_graph

# Makes sure that quantized_decomposed ops are registered
from torch.ao.quantization.fx._decomposed import quantized_decomposed_lib  # noqa: F401
from torch.ao.quantization.quantizer import QuantizationAnnotation
from torch.export.unflatten import _assign_attr, _AttrKind
from torch.fx import GraphModule, Node
from torch.nn.utils.fusion import fuse_conv_bn_weights
from torch.utils._pytree import LeafSpec


__all__ = [
    "fold_bn_weights_into_conv_node",
    "remove_tensor_overload_for_qdq_ops",
]

_QUANTIZE_OPS = [
    torch.ops.quantized_decomposed.quantize_per_tensor.default,
    torch.ops.quantized_decomposed.quantize_per_tensor.tensor,
    torch.ops.quantized_decomposed.quantize_per_channel.default,
]


_DEQUANTIZE_OPS = [
    torch.ops.quantized_decomposed.dequantize_per_tensor.default,
    torch.ops.quantized_decomposed.dequantize_per_tensor.tensor,
    torch.ops.quantized_decomposed.dequantize_per_channel.default,
]

# Example inputs for conv-bn1d patterns
_conv1d_bn_example_inputs = (
    torch.randn(1, 1, 3),  # x
    torch.randn(1, 1, 1),  # conv_weight
    torch.randn(1),  # conv_bias
    torch.randn(1),  # bn_weight
    torch.randn(1),  # bn_bias
    torch.randn(1),  # bn_running_mean
    torch.randn(1),  # bn_running_var
)

# Example inputs for conv-bn2d patterns
_conv2d_bn_example_inputs = (
    torch.randn(1, 1, 3, 3),  # x
    torch.randn(1, 1, 1, 1),  # conv_weight
    torch.randn(1),  # conv_bias
    torch.randn(1),  # bn_weight
    torch.randn(1),  # bn_bias
    torch.randn(1),  # bn_running_mean
    torch.randn(1),  # bn_running_var
)


def _is_connected(source: torch.fx.Node, dest: torch.fx.Node) -> bool:
    """
    Assuming dest is one of the ops inserted by quant workflow, this function
    finds if source and dest are connected. Assumption is that only quant workflow
    inserted ops exist between source and dest
    """
    quant_workflow_ops = _QUANTIZE_OPS + _DEQUANTIZE_OPS
    quant_workflow_ops.append(torch.ops.quantized_decomposed.choose_qparams.tensor)
    while dest.target in quant_workflow_ops:
        if not isinstance(dest.args[0], torch.fx.Node):
            raise ValueError(
                f"expected arg[0] of quant workflow ops to be a node but found {dest.args[0]}"
            )
        dest = dest.args[0]
    return dest == source


def _find_q_dq_node_for_user(
    produer: torch.fx.Node, user: torch.fx.Node
) -> Tuple[Any, Any]:
    """
    Find q, dq pair corresponding to [producer -> q -> dq -> user]
    Utils works by finding dq arg of user and ensuring it is connected to
    producer
    """
    dq_node = None
    for n in user.args:
        if (
            isinstance(n, torch.fx.Node)
            and n.op == "call_function"
            and n.target in _DEQUANTIZE_OPS
        ):
            if _is_connected(produer, n):
                dq_node = n
                break
    if dq_node is None:
        for n in user.kwargs:
            if (
                isinstance(n, torch.fx.Node)
                and n.op == "call_function"
                and n.target in _DEQUANTIZE_OPS
            ):
                if _is_connected(produer, n):
                    dq_node = n
                    break
    if dq_node is None:
        return (None, None)

    q_node = None
<<<<<<< HEAD
    if dq_node.args[0].op == "call_function" and dq_node.args[0].target in _QUANTIZE_OPS:  # type: ignore[union-attr]
=======
    if (
        dq_node.args[0].op == "call_function"
        and dq_node.args[0].target in _QUANTIZE_OPS
    ):
>>>>>>> 1eedb0a9
        q_node = dq_node.args[0]
    return (q_node, dq_node)


def _is_sym_size_node(node: Node):
    return (
        node.op == "call_function"
        and node.target == torch.ops.aten.sym_size.default
        or node.target == torch.ops.aten.sym_numel.default
        or node.target == torch.ops.aten.sym_numel
        or node.target == torch.ops.aten.sym_size
    )


def _filter_sym_size_users(node: torch.fx.Node) -> List[torch.fx.Node]:
    node_users = list(filter((lambda x: (_is_sym_size_node(x) is False)), node.users))
    return node_users


def _is_valid_annotation(annotation: QuantizationAnnotation) -> bool:
    if annotation is None:
        return False
    input_qspec_map = annotation.input_qspec_map
    output_qspec = annotation.output_qspec
    if len(input_qspec_map) == 0 and output_qspec is None:
        return False
    return True


def _get_tensor_constant_from_node(node, m):
    if node is None:
        return None
    assert node.op == "get_attr"
    target_atoms = node.target.split(".")
    attr_itr = m
    for i, atom in enumerate(target_atoms):
        if not hasattr(attr_itr, atom):
            raise RuntimeError(
                f"Node referenced nonexistent target {'.'.join(target_atoms[:i])}"
            )
        attr_itr = getattr(attr_itr, atom)
    return attr_itr


def _get_all_arguments(orig_args, orig_kwargs, args_schema):
    all_args = []
    for i, schema in enumerate(args_schema):
        if schema.name in orig_kwargs:
            all_args.append(orig_kwargs[schema.name])
        elif not schema.kwarg_only and i < len(orig_args):
            all_args.append(orig_args[i])
        else:
            all_args.append(schema.default_value)
    return all_args


def _is_supported_batch_norm_for_training(node: Node):
    """
    Return True if the given node refers to an aten batch norm op QAT supports.
    """
    supported_ops = [
        torch.ops.aten._native_batch_norm_legit.default,
        # Note: we won't need this op anymore after batch norm consolidation
        # For now, we need to continue to support it because it gives better
        # training numerics than `_native_batch_norm_legit`
        torch.ops.aten.cudnn_batch_norm.default,
        torch.ops.aten.miopen_batch_norm.default,
    ]
    return node.target in supported_ops


# TODO: move this to torch/ao/quantization/utils.py
def _is_conv_node(n: Node):
    """
    Return whether the node refers to an aten conv op.
    """
    return n.op == "call_function" and n.target in [
        torch.ops.aten.conv1d.default,
        torch.ops.aten.conv2d.default,
    ]


def _is_conv_transpose_node(n: Node):
    """
    Return whether the node refers to an aten conv_transpose op.
    """
    return n.op == "call_function" and n.target in [
        torch.ops.aten.conv_transpose1d,
        torch.ops.aten.conv_transpose1d.default,
        torch.ops.aten.conv_transpose2d,
        torch.ops.aten.conv_transpose2d.input,
    ]


def _is_conv_or_conv_transpose_node(n: Node):
    """
    Return whether the node refers to an aten conv or conv transpose op.
    """
    return _is_conv_node(n) or _is_conv_transpose_node(n)


def _is_conv_transpose_fn(conv_fn: Callable):
    return conv_fn in [F.conv_transpose1d, F.conv_transpose2d]


def _is_bn_node(n: Node):
    return (
        _is_supported_batch_norm_for_training(n)
        or n.target == torch.ops.aten._native_batch_norm_legit_no_training.default
    )


def fold_bn_weights_into_conv_node(
    conv_node: Node,
    conv_weight_node: Node,
    conv_bias_node: Optional[Node],
    bn_node: Node,
    m: GraphModule,
) -> None:
    # conv args: input, weight, bias, stride, padding, dilation, ...
    conv_w = _get_tensor_constant_from_node(conv_weight_node, m)
    conv_b = _get_tensor_constant_from_node(conv_bias_node, m)
    transpose = _is_conv_transpose_node(conv_node)

    # eval bn args: input, weight, bias, running mean, running var, momentum, eps
    # train bn args: input, weight, bias, running mean, running var, training, momentum, eps
    bn_args_schema = bn_node.target._schema.arguments  # type: ignore[union-attr]
    bn_args = _get_all_arguments(bn_node.args, bn_node.kwargs, bn_args_schema)
    bn_w = _get_tensor_constant_from_node(bn_args[1], m)
    bn_b = _get_tensor_constant_from_node(bn_args[2], m)
    bn_rm = _get_tensor_constant_from_node(bn_args[3], m)
    bn_rv = _get_tensor_constant_from_node(bn_args[4], m)
    if bn_node.target == torch.ops.aten._native_batch_norm_legit_no_training.default:
        eps_arg_index = 6
    elif _is_supported_batch_norm_for_training(bn_node):
        eps_arg_index = 7
    else:
        raise ValueError("BN node target is unexpected ", bn_node.target)
    bn_eps = bn_args[eps_arg_index]

    fused_weight, fused_bias = fuse_conv_bn_weights(
        conv_w, conv_b, bn_rm, bn_rv, bn_eps, bn_w, bn_b, transpose=transpose
    )

    # update the weight and bias for conv
    conv_args = list(conv_node.args)
    # filling in the default bias argument
    if len(conv_args) == 2:
        conv_args.append(None)

    # calling data since the fused_weight and fused_bias are nn.Parameter
    weight_attr_name = conv_weight_node.target
    assert isinstance(weight_attr_name, str)
    _assign_attr(fused_weight, m, weight_attr_name, _AttrKind.PARAMETER)
    if conv_bias_node is not None:
        bias_attr_name = conv_bias_node.target
        _assign_attr(fused_bias, m, str(bias_attr_name), _AttrKind.PARAMETER)
    else:
        bias_attr_name = weight_attr_name + "_bias"
        _assign_attr(fused_bias, m, bias_attr_name, _AttrKind.PARAMETER)
        with m.graph.inserting_before(conv_node):
            get_bias_node = m.graph.get_attr(bias_attr_name)
        # NOTE: here we assume the bias of conv is not quantized!
        conv_args[2] = get_bias_node
    conv_node.args = tuple(conv_args)

    # native_batch_norm has 3 outputs, we expect getitem calls on the output
    # and we want to replace the uses of getitem 0 with the output of conv
    #
    # Before:
    # conv -> bn - (first output) -> users1
    #          \ - (second output) -> users2
    #          \ - (third output) -> users3
    # After:
    # conv -> (first output) -> users1
    #       bn -
    #          \ - (second output) -> users2
    #          \ - (third output) -> users3
    # if users2 and users3 are empty then bn will be removed through dead code elimination

    for user in bn_node.users:
        if (
            user.op != "call_function"
            or user.target != operator.getitem
            or user.args[1] != 0
        ):
            continue
        user.replace_all_uses_with(conv_node)


# fuse conv bn weights, inplace modification of the graph_module and graph
def _fuse_conv_bn_(m: GraphModule) -> None:
    has_bn = any(_is_bn_node(n) for n in m.graph.nodes)
    if not has_bn:
        return
    for n in m.graph.nodes:
        if (
            n.op != "call_function"
            or n.target != torch.ops.aten._native_batch_norm_legit_no_training.default
        ):
            continue
        bn_node = n
        n = bn_node.args[0]
        if not _is_conv_or_conv_transpose_node(n):
            continue
        conv_node = n
        conv_weight_node = conv_node.args[1]
        conv_bias_node = conv_node.args[2] if len(conv_node.args) > 2 else None
        fold_bn_weights_into_conv_node(
            conv_node, conv_weight_node, conv_bias_node, bn_node, m
        )

    m.graph.eliminate_dead_code()
    m.recompile()


def _get_node_name_to_scope(model: GraphModule) -> Dict[str, Tuple[str, type]]:
    # TODO: move this information to fx node itself
    node_name_to_scope: Dict[str, Tuple[str, type]] = {}
    for n in model.graph.nodes:
        nn_module_stack = n.meta.get("nn_module_stack", None)
        current_scope = ("", type(None))
        if nn_module_stack:
            bt = list(nn_module_stack.values())[-1]
            current_scope = (bt[0].split(".")[-1], bt[1])
        node_name_to_scope[n.name] = current_scope
    return node_name_to_scope


def _get_aten_graph_module_for_pattern(
    pattern: Callable,
    example_inputs: Tuple[Any, ...],
    is_cuda: bool = False,
    **kwargs,
) -> GraphModule:
    """
    Convert the pattern to an FX graph with decomposed aten ops.
    """
    if is_cuda:
        example_inputs = tuple(
            [x.cuda() if isinstance(x, torch.Tensor) else x for x in example_inputs]
        )
    aten_pattern = capture_pre_autograd_graph(
        pattern,  # type: ignore[arg-type]
        example_inputs,
        kwargs,
    )
    aten_pattern.graph.eliminate_dead_code()
    aten_pattern.recompile()

    # ep.module() adds copy_ nodes for the mutated inputs.
    # For patterns, it doesn't matter
    for node in aten_pattern.graph.nodes:
        if (
            node.op == "call_function"
            and node.target == torch.ops.aten.copy_.default
            and len(node.users) == 0
        ):
            aten_pattern.graph.erase_node(node)

    aten_pattern.graph.eliminate_dead_code()
    aten_pattern.recompile()

    return aten_pattern  # type: ignore[return-value]


def remove_tensor_overload_for_qdq_ops(match_pattern: GraphModule) -> None:
    """Remove .tensor overload for quantize/dequantize ops so that we can
    use the match_pattern that we get from torchdynamo export to match the output of convert_pt2e
    """
    _MAP = {
        torch.ops.quantized_decomposed.quantize_per_tensor.default: torch.ops.quantized_decomposed.quantize_per_tensor,
        torch.ops.quantized_decomposed.dequantize_per_tensor.default: torch.ops.quantized_decomposed.dequantize_per_tensor,
        torch.ops.quantized_decomposed.quantize_per_tensor.tensor: torch.ops.quantized_decomposed.quantize_per_tensor,
        torch.ops.quantized_decomposed.dequantize_per_tensor.tensor: torch.ops.quantized_decomposed.dequantize_per_tensor,
        torch.ops.quantized_decomposed.quantize_per_tensor.tensor2: torch.ops.quantized_decomposed.quantize_per_tensor,
        torch.ops.quantized_decomposed.dequantize_per_tensor.tensor2: torch.ops.quantized_decomposed.dequantize_per_tensor,
        torch.ops.quantized_decomposed.quantize_per_channel.default: torch.ops.quantized_decomposed.quantize_per_channel,
        torch.ops.quantized_decomposed.dequantize_per_channel.default: torch.ops.quantized_decomposed.dequantize_per_channel,
        torch.ops.aten.clamp.Tensor: torch.ops.aten.clamp,
    }
    for n in match_pattern.graph.nodes:
        if n.op != "call_function":
            continue
        if n.target in _MAP:
            n.target = _MAP[n.target]


def _is_literal(arg):
    if isinstance(arg, (int, float)):
        return True
    if isinstance(arg, (tuple, list)):
        return all(map(_is_literal, arg))
    return False


def _replace_literals_with_new_placeholders(
    gm: torch.fx.GraphModule,
    merge_dup: bool = False,
    exclude_literals: Optional[List[Any]] = None,
):
    """Replace the literals in the graph with placeholder nodes that's created on the fly while we
    traverse the graph, so that the literal arguments in the graph can be matched and replaced

    To use this, the pattern and replacement graph should have the exact same number of literal args
    and they should be used in the exact same order in the pattern and replacement graph.

    If the literal arguments are not used in the same order in pattern and replacement graph, please
    use `_replace_literals_with_existing_placeholders` instead

    Args:
        `gm`: input GraphModule that we'll transform
        `merge_dup`: boolean flag to indicate that if the same literal appears multiple times in
         the graph, whether they should correspond to the same placeholder or not
        `exclude_literals`: a list of literals that will not be replaced with placeholders

    Example:

    # 1. Original Graph
    def pattern(self, x):
        return x + 3

    def replacement(self, x):
        return x - 3

    example_inputs = (torch.randn(1, 3, 3, 3),)
    pattern_gm = _get_aten_graph_module_for_pattern(pattern, example_inputs)
    replacement_gm = _get_aten_graph_module_for_pattern(pattern, example_inptus)

    # 2. Before calling replace literals we'll see the following graph:
    def pattern(self, x):
        return x + 3

    def replacement(self, x):
        return x - 3

    pattern_gm = _replace_literals_with_new_placeholders(pattern_gm)
    replacement_gm = _replace_literals_with_new_placeholders(replacement_gm)

    # 3. After replacing literals with new placeholder nodes

    def pattern(self, x, new_ph):
        return x + new_ph

    def pattern(self, x, new_ph):
        return x - new_ph

    """
    last_ph = None
    cnt = 0
    literal_to_ph: Dict[Union[float, bool, int, torch.dtype], Node] = {}
    if exclude_literals is None:
        exclude_literals = []

    in_spec = gm._in_spec
    args_spec = in_spec.children_specs[0]
    for node in gm.graph.nodes:
        if node.op == "placeholder":
            last_ph = node
            cnt += 1
            continue
        with gm.graph.inserting_after(last_ph):
            new_args = []
            for arg in node.args:
                if _is_literal(arg) and arg not in exclude_literals:
                    if merge_dup and arg in literal_to_ph:
                        new_args.append(literal_to_ph[arg])
                    else:
                        ph_node = gm.graph.placeholder("arg" + str(cnt))
                        new_args.append(ph_node)
                        args_spec.children_specs.append(LeafSpec())
                        cnt += 1
                        if merge_dup:
                            literal_to_ph[arg] = ph_node
                else:
                    new_args.append(arg)
            new_args = tuple(new_args)

        node.args = new_args

    # Update `num_nodes`, `num_leaves`, `num_children`.
    args_spec.__post_init__()
    in_spec.__post_init__()
    return gm


def _replace_literals_with_existing_placeholders(
    gm: torch.fx.GraphModule,
    exclude_literals: Optional[List[Any]] = None,
    literal_to_ph_idx: Optional[Dict[Union[float, int, bool, torch.dtype], int]] = None,
):
    """Replace the literals in the graph with **existing** placeholder nodes, so that the literal arguments
    in the graph can be matched and replaced

    To use this, all literal args in the graph should be unique and each of them should correspond
    to exactly one placeholder node

    # 1. Original Graph
    def pattern(self, x_i8, scale, zero_point, quant_min, quant_max):
        return torch.dequantize_per_tensor(x_i8, scale, zero_point, quant_min, quant_max)

    def replacement(x_i8, scale, zero_point, quant_min, quant_max):
        x_i8 = torch.clamp(x_i8, quant_min, quant_max)
        return ((x_i8.to(torch.float32) - zero_point) * scale).to(dtype=torch.float32)

    example_inputs = (
        torch.randn(1, 3, 3, 3),
        1.0,
        0,
        -128,
        127,
    )
    pattern_gm = _get_aten_graph_module_for_pattern(pattern, example_inputs)
    replacement_gm = _get_aten_graph_module_for_pattern(pattern, example_inptus)

    # 2. Before calling replace literals we'll see the following graph:
    def pattern(self, x_i8, scale, zero_point, quant_min, quant_max):
        # scale/zero_point/quant_min/quant_max are burnt in since they are scalar values
        return torch.dequantize_per_tensor(x_i8, 1.0, 0, -128, 127)

    def replacement(x_i8, scale, zero_point, quant_min, quant_max):
        # scale/zero_point/quant_min/quant_max are burnt in since they are scalar values
        x_i8 = torch.clamp(x_i8, -128, 127)
        return ((x_i8.to(torch.float32) - 0) * 1.0).to(dtype=torch.float32)

    # Note that literal args appear in different order in pattern and replacement graph, so
    # we can't use _replace_literals_with_new_placeholders

    literal_to_ph_idx = {1.0: 1, 0: 2, -128: 3, 127: 4}
    pattern_gm = _replace_literals_with_existing_placeholders(pattern_gm, literal_to_ph_idx)
    replacement_gm = _replace_literals_with_existing_placeholders(replacement_gm, literal_to_ph_idx)

    # 3. After replacing literals with existing placeholder nodes

    def pattern(self, x_i8, scale, zero_point, quant_min, quant_max):
        # scale/zero_point/quant_min/quant_max are burnt in since they are scalar values
        return torch.dequantize_per_tensor(x_i8, scale, zero_point, quant_min, quant_max)

    def replacement(x_i8, scale, zero_point, quant_min, quant_max):
        # scale/zero_point/quant_min/quant_max are burnt in since they are scalar values
        x_i8 = torch.clamp(x_i8, quant_min, quant_max)
        return ((x_i8.to(torch.float32) - zero_point) * scale).to(dtype=torch.float32)
    """
    if exclude_literals is None:
        exclude_literals = []

    if literal_to_ph_idx is None:
        literal_to_ph_idx = {}

    phs = [node for node in gm.graph.nodes if node.op == "placeholder"]

    for node in gm.graph.nodes:
        if node.op != "call_function":
            continue
        new_args = []
        for arg in node.args:
            if (
                _is_literal(arg)
                and arg not in exclude_literals
                and arg in literal_to_ph_idx
            ):
                ph_idx = literal_to_ph_idx[arg]
                ph_node = phs[ph_idx]
                new_args.append(ph_node)
            else:
                new_args.append(arg)
        new_args = tuple(new_args)
        node.args = new_args
    return gm


# TODO: Handle this in export itself and don't wrap the model in another GraphModule
# in prepare and convert
def _disallow_eval_train(model: GraphModule):
    """
    Disallow calling `model.train()` or `model.eval()` on the given GraphModule.
    This is useful for exported models, where these methods don't actually behave as expected.
    """
    error_message = """
        Calling train() or eval() is not supported for exported models.
        Please call `torch.ao.quantization.move_exported_model_to_train(model)` (or eval) instead.

        If you cannot replace the calls to `model.train()` and `model.eval()`, you may override
        the behavior for these methods by calling `torch.ao.quantization.allow_exported_model_train_eval(model)`,
        which does the above automatically for you. Note that this has limited effect on switching
        behavior between train and eval modes, and should be used only for special ops such as dropout
        and batchnorm.
        """

    def _train(self, mode: bool = True):
        raise NotImplementedError(error_message)

    def _eval(self, mode: bool = True):
        raise NotImplementedError(error_message)

    model.train = types.MethodType(_train, model)  # type: ignore[method-assign]
    model.eval = types.MethodType(_eval, model)  # type: ignore[method-assign]
    return model<|MERGE_RESOLUTION|>--- conflicted
+++ resolved
@@ -106,14 +106,10 @@
         return (None, None)
 
     q_node = None
-<<<<<<< HEAD
-    if dq_node.args[0].op == "call_function" and dq_node.args[0].target in _QUANTIZE_OPS:  # type: ignore[union-attr]
-=======
     if (
-        dq_node.args[0].op == "call_function"
-        and dq_node.args[0].target in _QUANTIZE_OPS
+        dq_node.args[0].op == "call_function"  # type: ignore[union-attr]
+        and dq_node.args[0].target in _QUANTIZE_OPS  # type: ignore[union-attr]
     ):
->>>>>>> 1eedb0a9
         q_node = dq_node.args[0]
     return (q_node, dq_node)
 
