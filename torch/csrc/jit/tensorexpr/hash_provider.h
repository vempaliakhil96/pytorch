--- conflicted
+++ resolved
@@ -7,9 +7,7 @@
 
 #include <utility>
 
-namespace torch {
-namespace jit {
-namespace tensorexpr {
+namespace torch::jit::tensorexpr {
 
 struct TORCH_API SimplifierHashType {
   SimplifierHashType() = default;
@@ -24,9 +22,7 @@
   size_t _h{0};
 };
 
-} // namespace tensorexpr
-} // namespace jit
-} // namespace torch
+} // namespace torch::jit::tensorexpr
 
 namespace std {
 template <>
@@ -38,9 +34,7 @@
 
 } // namespace std
 
-namespace torch {
-namespace jit {
-namespace tensorexpr {
+namespace torch::jit::tensorexpr {
 
 #define CACHE_GUARD()  \
   if (cachedHash(v)) { \
@@ -60,10 +54,10 @@
     return hashOf(e);
   }
 
-  bool cachedHash(ExprPtr e) {
+  bool cachedHash(const ExprPtr& e) {
     return exprToHash_.find(e) != exprToHash_.end();
   }
-  bool cachedHash(StmtPtr s) {
+  bool cachedHash(const StmtPtr& s) {
     return stmtToHash_.find(s) != stmtToHash_.end();
   }
 
@@ -72,47 +66,46 @@
     stmtToHash_.clear();
   }
 
-  void visit(AddPtr v) override;
-  void visit(SubPtr v) override;
-  void visit(MulPtr v) override;
-  void visit(DivPtr v) override;
-  void visit(ModPtr v) override;
-  void visit(RoundOffPtr v) override;
-  void visit(MaxPtr v) override;
-  void visit(MinPtr v) override;
-  void visit(AndPtr v) override;
-  void visit(OrPtr v) override;
-  void visit(XorPtr v) override;
-  void visit(LshiftPtr v) override;
-  void visit(RshiftPtr v) override;
-  void visit(CompareSelectPtr v) override;
-
-// NOLINTNEXTLINE
+  void visit(const AddPtr& v) override;
+  void visit(const SubPtr& v) override;
+  void visit(const MulPtr& v) override;
+  void visit(const DivPtr& v) override;
+  void visit(const ModPtr& v) override;
+  void visit(const RoundOffPtr& v) override;
+  void visit(const MaxPtr& v) override;
+  void visit(const MinPtr& v) override;
+  void visit(const AndPtr& v) override;
+  void visit(const OrPtr& v) override;
+  void visit(const XorPtr& v) override;
+  void visit(const LshiftPtr& v) override;
+  void visit(const RshiftPtr& v) override;
+  void visit(const CompareSelectPtr& v) override;
+
 #define IMM_VISIT(Type, Name)                    \
-  void visit(Name##ImmPtr v) override {          \
+  void visit(const Name##ImmPtr& v) override {   \
     CACHE_GUARD();                               \
     putHash(v, hash_combine(#Name, v->value())); \
   }
   AT_FORALL_SCALAR_TYPES_AND3(Bool, Half, BFloat16, IMM_VISIT);
 #undef IMM_VISIT
 
-  void visit(CastPtr v) override;
-  void visit(VarPtr v) override;
-  void visit(RampPtr v) override;
-  void visit(LoadPtr v) override;
-  void visit(StorePtr v) override;
-  void visit(BlockPtr v) override;
-  void visit(ForPtr v) override;
-  void visit(BroadcastPtr v) override;
-  void visit(IfThenElsePtr v) override;
-  void visit(IntrinsicsPtr v) override;
-  void visit(AllocatePtr v) override;
-  void visit(FreePtr v) override;
-  void visit(CondPtr v) override;
-  void visit(TermPtr v) override;
-  void visit(PolynomialPtr v) override;
-  void visit(MaxTermPtr v) override;
-  void visit(MinTermPtr v) override;
+  void visit(const CastPtr& v) override;
+  void visit(const VarPtr& v) override;
+  void visit(const RampPtr& v) override;
+  void visit(const LoadPtr& v) override;
+  void visit(const StorePtr& v) override;
+  void visit(const BlockPtr& v) override;
+  void visit(const ForPtr& v) override;
+  void visit(const BroadcastPtr& v) override;
+  void visit(const IfThenElsePtr& v) override;
+  void visit(const IntrinsicsPtr& v) override;
+  void visit(const AllocatePtr& v) override;
+  void visit(const FreePtr& v) override;
+  void visit(const CondPtr& v) override;
+  void visit(const TermPtr& v) override;
+  void visit(const PolynomialPtr& v) override;
+  void visit(const MaxTermPtr& v) override;
+  void visit(const MinTermPtr& v) override;
 
   template <typename... Types>
   SimplifierHashType hash_combine(const Types&... args) {
@@ -188,14 +181,14 @@
     _hash_combine(seed, args...);
   }
 
-  void putHash(ExprPtr e, SimplifierHashType h) {
+  void putHash(const ExprPtr& e, SimplifierHashType h) {
     auto res = exprToHash_.emplace(e, h);
     if (res.second == false) {
       // This is always a logic bug since we should check the cache first.
       throw std::runtime_error("hash collision");
     }
   }
-  void putHash(StmtPtr s, SimplifierHashType h) {
+  void putHash(const StmtPtr& s, SimplifierHashType h) {
     auto res = stmtToHash_.emplace(s, h);
     if (res.second == false) {
       // This is always a logic bug since we should check the cache first.
@@ -252,12 +245,7 @@
       for (unsigned int i = 0; i < 8; ++i) {
         if (s < 0)
           break;
-<<<<<<< HEAD
-        // NOLINTNEXTLINE(bugprone-signed-char-misuse)
-        int64_t c = val.data()[s];
-=======
         int64_t c = val[s];
->>>>>>> 8668bc27
         intval |= (c << (i * 8));
 
         s--;
@@ -290,6 +278,4 @@
   }
 };
 
-} // namespace tensorexpr
-} // namespace jit
-} // namespace torch+} // namespace torch::jit::tensorexpr