--- conflicted
+++ resolved
@@ -1049,12 +1049,8 @@
             return dict_vt.maybe_getitem_const(name_vt)
         return None
 
-<<<<<<< HEAD
-    def var_getattr(self, tx, name):
-=======
     def var_getattr(self, tx: "InstructionTranslator", name):
         # Allow skipping of empty hook dict guards on inbuilt nn modules
->>>>>>> 31046a9b
         if name in (
             "_backward_hooks",
             "_backward_pre_hooks",
