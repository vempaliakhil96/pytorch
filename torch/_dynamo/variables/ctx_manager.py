# mypy: ignore-errors
import dataclasses
import inspect
import sys
import warnings
from typing import Callable, Dict, List, Optional, TYPE_CHECKING

import torch._C

if TYPE_CHECKING:
    from torch._dynamo.symbolic_convert import InstructionTranslator
from torch._guards import Guard

from .. import variables
from ..bytecode_transformation import (
    create_call_function,
    create_instruction,
    create_setup_with,
)
from ..device_interface import get_interface_for_device
from ..exc import unimplemented, Unsupported
from ..guards import GuardBuilder, install_guard
from ..source import AttrSource, GlobalStateSource
from .base import VariableTracker
from .functions import (
    NestedUserFunctionVariable,
    UserFunctionVariable,
    UserMethodVariable,
    WrappedUserFunctionVariable,
    WrappedUserMethodVariable,
)


@dataclasses.dataclass
class ContextMangerState:
    """
    Mutating `self` in VariableTracker is not allowed because we copy
    them.  This is a mutable container pointed to by context managers
    that won't get copied, so it is safe to mutate.
    """

    cleanup_fn: Optional[Callable] = None
    proxy: Optional[torch.fx.Proxy] = None

    def cleanup(self):
        if self.cleanup_fn is not None:
            self.cleanup_fn()
            self.cleanup_fn = None

    def cleanup_assert(self):
        assert self.cleanup_fn, "multiple exits?"
        self.cleanup()


class ContextWrappingVariable(VariableTracker):
    _nonvar_fields = {
        "cm_obj",
        "target_values",
        "initial_values",
        "state",
        *VariableTracker._nonvar_fields,
    }

    def __init__(
        self, target_values, initial_values=None, *, state=None, **kwargs
    ) -> None:
        super().__init__(**kwargs)
        self.target_values = target_values
        self.initial_values = initial_values
        self.state = ContextMangerState() if state is None else state

    def enter(self, tx):
        self._call_func(tx, self.target_values)
        self.set_cleanup_hook(tx)
        return variables.ConstantVariable.create(None)

    def set_cleanup_hook(self, tx: "InstructionTranslator", fn=None):
        if fn is None:

            def fn():
                self._call_func(tx, self.initial_values)

        self.state.cleanup_fn = fn
        tx.output.add_cleanup_hook(self.state.cleanup)

    def exit(self, tx: "InstructionTranslator", *args):
        self.state.cleanup_assert()
        return variables.ConstantVariable.create(None)

    def reconstruct_type(self, codegen):
        codegen(
            AttrSource(codegen.tx.import_source(self.module_name()), self.fn_name())
        )

    def reconstruct(self, codegen):
        codegen.add_push_null(lambda: self.reconstruct_type(codegen))
        target_values = self.target_values
        if not target_values:
            target_values = ()
        codegen.extend_output([codegen.create_load_const(val) for val in target_values])
        codegen.extend_output(create_call_function(len(target_values), False))

    def module_name(self):
        raise NotImplementedError("module_name called on base")

    def fn_name(self):
        raise NotImplementedError("fn_name called on base")

    def call_function(
        self,
        tx: "InstructionTranslator",
        args: "List[VariableTracker]",
        kwargs: "Dict[str, VariableTracker]",
    ) -> "VariableTracker":
        assert len(args) == 1
        if isinstance(args[0], NestedUserFunctionVariable):
            args[0] = UserFunctionVariable(args[0].get_function())
        assert isinstance(args[0], (UserMethodVariable, UserFunctionVariable))

        if isinstance(args[0], UserMethodVariable):
            return WrappedUserMethodVariable(args[0], self)

        if isinstance(args[0], UserFunctionVariable):
            return WrappedUserFunctionVariable(args[0], self)


<<<<<<< HEAD
class GenericContextWrappingVariable(ContextWrappingVariable):
    def __init__(self, target_values, initial_values=None, *, cm_obj=None, **kwargs):
=======
class GenericContextWrappingVariable(UserDefinedObjectVariable):
    # Some methods in ContextWrappingVariable assumes the arguments are
    # python contants. Which might not always be the case here.
    def __init__(self, cm_obj, **kwargs) -> None:
>>>>>>> 8668bc27
        assert cm_obj is not None
        super().__init__(
            target_values=target_values, initial_values=initial_values, **kwargs
        )
        self.cm_obj = cm_obj

    def enter(self, tx):
        source = None if self.source is None else AttrSource(self.source, "__enter__")
        try:
            return variables.UserMethodVariable(
                self.cm_obj.__enter__.__func__,
                variables.UserDefinedObjectVariable(self.cm_obj),
                source=source,
            ).call_function(tx, [], {})
        except Unsupported as e:
            unimplemented(
                f"Unsupported context manager {self.cm_obj}'s __enter__ function",
                from_exc=e,
            )

    def exit(self, tx: "InstructionTranslator", *args):
        source = None if self.source is None else AttrSource(self.source, "__exit__")
        try:
            x = variables.UserMethodVariable(
                self.cm_obj.__exit__.__func__,
                variables.UserDefinedObjectVariable(self.cm_obj),
                source=source,
            ).call_function(
                tx,
                [
                    variables.ConstantVariable.create(None),
                    variables.ConstantVariable.create(None),
                    variables.ConstantVariable.create(None),
                ],
                {},
            )
        except Unsupported as e:
            unimplemented(
                f"Unsupported context manager {self.cm_obj}'s __exit__ function",
                from_exc=e,
            )

        tx.generic_context_manager_depth -= 1
        return x


class GradInplaceRequiresGradCtxManagerVariable(ContextWrappingVariable):
    """represents torch grad requries grad"""

    @staticmethod
    def create(tx: "InstructionTranslator", target_values, **kwargs):
        return GradInplaceRequiresGradCtxManagerVariable(
            target_values=target_values,
            initial_values=None,
            **kwargs,
        )

    def enter(self, tx):
        [enabled] = self.target_values
        self.prev_state = torch._C._functorch.get_inplace_requires_grad_allowed()
        torch._C._functorch.set_inplace_requires_grad_allowed(enabled)
        self.set_cleanup_hook(
            tx,
            lambda: torch._C._functorch.set_inplace_requires_grad_allowed(
                self.prev_state
            ),
        )
        self.state.proxy = tx.output.create_node(
            "call_function",
            torch._C._functorch.set_inplace_requires_grad_allowed,
            (enabled,),
            {},
        )
        return variables.ConstantVariable.create(None)

    def exit(self, tx: "InstructionTranslator", *args):
        self.state.cleanup()
        tx.output.create_node(
            "call_function",
            torch._C._functorch.set_inplace_requires_grad_allowed,
            (self.prev_state,),
            {},
        )
        return variables.ConstantVariable.create(None)


class JvpIncrementNestingCtxManagerVariable(ContextWrappingVariable):
    """represents torch.func.jvp increment/decrement nesting"""

    # A guard is needed as the grad level is baked into the torch FX graph
    # This is fine if jvp is only called from within the function
    # being compiled. But the FX graph may be invalid in the case of a jvp
    # call from eager that calls the compiled function, as the jvp levels
    # may be different.
    _guards_singleton = Guard(GlobalStateSource(), GuardBuilder.FUNCTORCH_STACK_MATCH)

    @staticmethod
    def create(tx: "InstructionTranslator", **kwargs):
        var = JvpIncrementNestingCtxManagerVariable(
            target_values=None,
            initial_values=None,
            **kwargs,
        )
        return var

    def enter(self, tx):
        install_guard(self._guards_singleton)
        jvp_level = torch._functorch.eager_transforms.enter_jvp_nesting()
        self.set_cleanup_hook(
            tx, lambda: torch._functorch.eager_transforms.exit_jvp_nesting()
        )
        self.state.proxy = tx.output.create_node(
            "call_function",
            torch._C._functorch._jvp_increment_nesting,
            (),
            {},
        )
        return variables.ConstantVariable.create(jvp_level)

    def exit(self, tx: "InstructionTranslator", *args):
        self.state.cleanup()
        tx.output.create_node(
            "call_function", torch._C._functorch._jvp_decrement_nesting, (), {}
        )
        return variables.ConstantVariable.create(None)


class SetFwdGradEnabledContextManager(ContextWrappingVariable):
    """represents torch.autograd.forward_ad._set_fwd_grad_enabled() to enable/disable fwd grad"""

    @staticmethod
    def create(tx: "InstructionTranslator", target_values, **kwargs):
        return SetFwdGradEnabledContextManager(
            target_values=target_values,
            initial_values=None,
            **kwargs,
        )

    def enter(self, tx):
        [mode] = self.target_values
        self.prev_state = torch._C._is_fwd_grad_enabled()
        torch._C._set_fwd_grad_enabled(mode)
        self.set_cleanup_hook(
            tx,
            lambda: torch._C._set_fwd_grad_enabled(self.prev_state),
        )
        self.state.proxy = tx.output.create_node(
            "call_function",
            torch._C._set_fwd_grad_enabled,
            (mode,),
            {},
        )
        return variables.ConstantVariable.create(None)

    def exit(self, tx: "InstructionTranslator", *args):
        self.state.cleanup()
        tx.output.create_node(
            "call_function",
            torch._C._set_fwd_grad_enabled,
            (self.prev_state,),
            {},
        )
        return variables.ConstantVariable.create(None)


class DualLevelContextManager(ContextWrappingVariable):
    """Represents torch.autograd.forward_ad.dual_level ctx manager"""

    _guards_singleton = Guard(GlobalStateSource(), GuardBuilder.DUAL_LEVEL)

    @staticmethod
    def create(tx: "InstructionTranslator", **kwargs):
        return DualLevelContextManager(
            target_values=None,
            initial_values=None,
            **kwargs,
        )

    def enter(self, tx):
        install_guard(self._guards_singleton)
        self.new_level = torch.autograd.forward_ad.enter_dual_level()
        self.set_cleanup_hook(
            tx, lambda: torch.autograd.forward_ad.exit_dual_level(level=self.new_level)
        )
        self.state.proxy = tx.output.create_node(
            "call_function",
            torch._C._enter_dual_level,
            (),
            {},
        )
        return variables.ConstantVariable.create(self.new_level)

    def exit(self, tx: "InstructionTranslator", *args):
        self.state.cleanup()
        tx.output.create_node(
            "call_function",
            torch._C._exit_dual_level,
            (self.new_level,),
            {},
        )
        return variables.ConstantVariable.create(None)


class GradIncrementNestingCtxManagerVariable(ContextWrappingVariable):
    """represents torch.func.grad increment/decrement nesting"""

    # A guard is needed as the grad level is baked into the torch FX graph
    # This is fine if grad is only called from within the function
    # being compiled. But the FX graph may be invalid in the case of a grad
    # call from eager that calls the compiled function, as the grad levels
    # may be different.
    _guards_singleton = Guard(GlobalStateSource(), GuardBuilder.FUNCTORCH_STACK_MATCH)

    @staticmethod
    def create(tx: "InstructionTranslator", **kwargs):
        var = GradIncrementNestingCtxManagerVariable(
            target_values=None,
            initial_values=None,
            **kwargs,
        )
        return var

    def enter(self, tx):
        install_guard(self._guards_singleton)
        grad_level = torch._C._functorch._grad_increment_nesting()
        self.set_cleanup_hook(tx, lambda: torch._C._functorch._grad_decrement_nesting())
        self.state.proxy = tx.output.create_node(
            "call_function",
            torch._C._functorch._grad_increment_nesting,
            (),
            {},
        )
        return variables.ConstantVariable.create(grad_level)

    def exit(self, tx: "InstructionTranslator", *args):
        self.state.cleanup()
        tx.output.create_node(
            "call_function", torch._C._functorch._grad_decrement_nesting, (), {}
        )
        return variables.ConstantVariable.create(None)


class CatchWarningsCtxManagerVariable(ContextWrappingVariable):
    """Delay a call to warnings.catch_warnings"""

    @staticmethod
    def create(tx: "InstructionTranslator", catch_warnings_args):
        return CatchWarningsCtxManagerVariable(
            catch_warnings_args=catch_warnings_args,
            target_values=None,
            initial_values=None,
        )

    def __init__(self, catch_warnings_args, **kwargs) -> None:
        assert isinstance(catch_warnings_args, dict), catch_warnings_args
        super().__init__(**kwargs)
        self.catch_warnings_args = catch_warnings_args

    def enter(self, tx):
        kwargs = {
            k: v.as_python_constant() for k, v in self.catch_warnings_args.items()
        }
        ctx_val = warnings.catch_warnings(**kwargs)
        self.set_cleanup_hook(tx, lambda: ctx_val.__exit__(None, None, None))
        return variables.ConstantVariable.create(ctx_val.__enter__())

    def reconstruct(self, cg):
        cg.add_push_null(lambda: cg.load_import_from("warnings", "catch_warnings"))
        cg.foreach(self.catch_warnings_args.values())
        keys = tuple(self.catch_warnings_args.keys())
        cg.extend_output(cg.create_call_function_kw(len(keys), keys, False))


class VmapIncrementNestingCtxManagerVariable(ContextWrappingVariable):
    """represents torch VMap increment/decrement nesting"""

    # A guard is needed as the vmap level is baked into the torch FX graph
    # generated. This is fine if vmap is only called from within the function
    # being compiled. But the FX graph may be invalid in the case of a vmap
    # call from eager that calls the compiled function, as the vmap levels
    # may be different.
    _guards_singleton = Guard(GlobalStateSource(), GuardBuilder.FUNCTORCH_STACK_MATCH)

    @staticmethod
    def create(tx: "InstructionTranslator", target_values, **kwargs):
        var = VmapIncrementNestingCtxManagerVariable(
            target_values=target_values,
            initial_values=None,
            **kwargs,
        )
        return var

    def enter(self, tx):
        install_guard(self._guards_singleton)
        batch_size, randomness = self.target_values
        vmap_level = torch._C._functorch._vmap_increment_nesting(batch_size, randomness)
        self.set_cleanup_hook(tx, lambda: torch._C._functorch._vmap_decrement_nesting())
        self.state.proxy = tx.output.create_node(
            "call_function",
            torch._C._functorch._vmap_increment_nesting,
            (batch_size, randomness),
            {},
        )
        return variables.ConstantVariable.create(vmap_level)

    def exit(self, tx: "InstructionTranslator", *args):
        self.state.cleanup()
        tx.output.create_node(
            "call_function", torch._C._functorch._vmap_decrement_nesting, (), {}
        )
        return variables.ConstantVariable.create(None)


class GradModeVariable(ContextWrappingVariable):
    """represents torch.{no_grad,enable_grad,set_grad_mode}()"""

    _guards_singleton = Guard(GlobalStateSource(), GuardBuilder.GRAD_MODE)

    @staticmethod
    def create(tx: "InstructionTranslator", target_value, initialized=False, **kwargs):
        var = GradModeVariable(
            target_values=[target_value],
            initial_values=[torch.is_grad_enabled()],
            **kwargs,
        )
        if initialized:
            var._call_func(tx, var.target_values)
        return var

    def __init__(
        self, target_values, initial_values=None, initialized=True, **kwargs
    ) -> None:
        super().__init__(
            target_values=target_values, initial_values=initial_values, **kwargs
        )
        install_guard(self._guards_singleton)

    def enter(self, tx):
        self._call_func(tx, self.target_values)
        return variables.ConstantVariable.create(None)

    def exit(self, tx: "InstructionTranslator", *args):
        self._call_func(tx, self.initial_values)
        return variables.ConstantVariable.create(None)

    def call_function(
        self,
        tx: "InstructionTranslator",
        args: "List[VariableTracker]",
        kwargs: "Dict[str, VariableTracker]",
    ):
        self._call_func(tx, self.initial_values)  # undo eager initialization
        return super().call_function(tx, args, kwargs)

    def _call_func(self, tx: "InstructionTranslator", values):
        assert len(values) == 1
        value = values[0]
        # Coalesce grad mode mutations
        if torch.is_grad_enabled() != value:
            tx.output.create_node(
                "call_function", torch._C._set_grad_enabled, (value,), {}
            )
            torch._C._set_grad_enabled(value)

    def module_name(self):
        return "torch"

    def fn_name(self):
        return "set_grad_enabled"


class InferenceModeVariable(ContextWrappingVariable):
    @staticmethod
    def create(tx: "InstructionTranslator", target_value, **kwargs):
        var = InferenceModeVariable(
            [target_value], initial_values=torch.is_inference_mode_enabled(), **kwargs
        )
        return var

    def __init__(
        self,
        target_values,
        initial_values=None,
        **kwargs,
    ) -> None:
        if initial_values is None:
            # This must be called here since function defaults are evaluated at import time
            initial_values = torch.is_inference_mode_enabled()
        super().__init__(
            target_values=target_values, initial_values=initial_values, **kwargs
        )
        self.target_values = target_values

    def exit(self, tx: "InstructionTranslator", *args):
        self.state.cleanup_assert()
        tx.output.create_node(
            "call_function",
            torch.autograd.grad_mode._exit_inference_mode,
            (self.state.proxy,),
            {},
        )

    def enter(self, tx):
        ctx = torch.autograd.grad_mode._enter_inference_mode(*self.target_values)
        self.set_cleanup_hook(
            tx, lambda: torch.autograd.grad_mode._exit_inference_mode(ctx)
        )
        self.state.proxy = tx.output.create_node(
            "call_function",
            torch.autograd.grad_mode._enter_inference_mode,
            (*self.target_values,),
            {},
        )

    def module_name(self):
        return "torch"

    def fn_name(self):
        return "inference_mode"


class TorchFunctionDisableVariable(ContextWrappingVariable):
    """represents whether torch function overrides are enabled or not"""

    _guards_singleton = Guard(GlobalStateSource(), GuardBuilder.TORCH_FUNCTION_STATE)

    @staticmethod
    def create(tx: "InstructionTranslator", **kwargs):
        var = TorchFunctionDisableVariable(
            target_values=[False],
            initial_values=[tx.output.torch_function_enabled],
            **kwargs,
        )
        # mlazos: I think this is here to make sure we don't reinvoke on clone()
        var._call_func(tx, [False])
        var.set_cleanup_hook(tx)
        return var

    def __init__(self, target_values, initial_values=None, **kwargs) -> None:
        super().__init__(
            target_values=target_values, initial_values=initial_values, **kwargs
        )
        install_guard(self._guards_singleton)

    def enter(self, tx):
        return variables.ConstantVariable.create(None)

    def _call_func(self, tx: "InstructionTranslator", values):
        assert len(values) == 1
        tx.output.set_torch_function_state(values[0])


class DeterministicAlgorithmsVariable(ContextWrappingVariable):
    """represents torch.{are_deterministic_algorithms_enabled,use_deterministic_algorithms}()"""

    _guards_singleton = Guard(
        GlobalStateSource(), GuardBuilder.DETERMINISTIC_ALGORITHMS
    )

    @staticmethod
    def create(tx: "InstructionTranslator", target_value, **kwargs):
        var = DeterministicAlgorithmsVariable(
            target_values=[target_value],
            initial_values=[torch.are_deterministic_algorithms_enabled()],
            **kwargs,
        )
        var._call_func(tx, [target_value])
        var.set_cleanup_hook(tx)
        return var

    def __init__(self, target_values, initial_values=None, **kwargs) -> None:
        super().__init__(
            target_values=target_values, initial_values=initial_values, **kwargs
        )
        install_guard(self._guards_singleton)

    def enter(self, tx):
        return variables.ConstantVariable.create(None)

    def _call_func(self, tx: "InstructionTranslator", values):
        assert len(values) == 1
        value = values[0]
        tx.output.create_node(
            "call_function", torch._C._set_deterministic_algorithms, (value,), {}
        ),
        torch._C._set_deterministic_algorithms(value)

    def module_name(self):
        return "torch"

    def fn_name(self):
        return "use_deterministic_algorithms"


class DisabledSavedTensorsHooksVariable(ContextWrappingVariable):
    """represents torch.autograd.graph.disable_saved_tensors_hook."""

    @staticmethod
    def create(tx: "InstructionTranslator", target_value, **kwargs):
        var = DisabledSavedTensorsHooksVariable(
            target_values=[target_value],
            initial_values=[
                torch._C._autograd._saved_tensors_hooks_get_disabled_error_message()
            ],
            **kwargs,
        )
        var._call_func(tx, [target_value])
        var.set_cleanup_hook(tx)
        return var

    def __init__(self, target_values, initial_values=None, **kwargs) -> None:
        super().__init__(
            target_values=target_values, initial_values=initial_values, **kwargs
        )

    def enter(self, tx):
        return variables.ConstantVariable.create(None)

    def _call_func(self, tx: "InstructionTranslator", values):
        assert len(values) == 1
        value = values[0]
        if value is not None:
            # Disable `saved_tensors_hooks` with message (`value`)
            # OR
            # we are exiting this context and restoring the previous message.
            tx.output.create_node(
                "call_function",
                torch._C._autograd._saved_tensors_hooks_disable,
                (value,),
                {},
            )
            torch._C._autograd._saved_tensors_hooks_disable(value)
        else:
            # We are exiting this context and if prev_message was None, we re-enable `saved_tensors_hooks`.
            tx.output.create_node(
                "call_function", torch._C._autograd._saved_tensors_hooks_enable, (), {}
            )
            torch._C._autograd._saved_tensors_hooks_enable()

    def module_name(self):
        return "torch.autograd.graph"

    def fn_name(self):
        return "disable_saved_tensors_hooks"


class AutocastModeVariable(ContextWrappingVariable):
    @staticmethod
    def create(func, args, kwargs):
        assert func in [
            torch.amp.autocast_mode.autocast,
            torch.cuda.amp.autocast,
            torch.cpu.amp.autocast,
        ]
        # device_type : str,
        # dtype : Optional[_dtype] = None,
        # enabled : bool = True,
        # cache_enabled : Optional[bool] = None):cache_enabled
        bound_args = inspect.signature(func).bind(*args, **kwargs)
        bound_args.apply_defaults()
        target_values = []
        kwargs.clear()

        for key in ["device_type", "dtype", "enabled", "cache_enabled"]:
            if key == "device_type" and func in [
                torch.cuda.amp.autocast,
                torch.cpu.amp.autocast,
            ]:
                arg = "cuda" if func is torch.cuda.amp.autocast else "cpu"
            else:
                arg = bound_args.arguments[key]
            if isinstance(arg, VariableTracker):
                target_values.append(arg.as_python_constant())
            else:
                target_values.append(arg)

        var = AutocastModeVariable(target_values, initial_values=None, **kwargs)
        return var

    def __init__(self, target_values, initial_values=None, **kwargs) -> None:
        super().__init__(
            target_values=target_values, initial_values=initial_values, **kwargs
        )
        self.target_values = target_values

    def exit(self, tx: "InstructionTranslator", *args):
        self.state.cleanup_assert()
        tx.output.create_node(
            "call_function", torch.amp._exit_autocast, (self.state.proxy,), {}
        )

    def enter(self, tx):
        ctx = torch.amp._enter_autocast(*self.target_values)
        self.set_cleanup_hook(tx, lambda: torch.amp._exit_autocast(ctx))
        self.state.proxy = tx.output.create_node(
            "call_function", torch.amp._enter_autocast, (*self.target_values,), {}
        )

    def module_name(self):
        return "torch.amp.autocast_mode"

    def fn_name(self):
        return "autocast"


class NullContextVariable(ContextWrappingVariable):
    """
    This class represents Python contextlib.nullcontext.
    It's used as a placeholder for other context managers that Dynamo doesn't
    support yet, e.g, torch.autograd.profiler.record_function.
    """

    def __init__(self, target_values=None, **kwargs) -> None:
        super().__init__(target_values=target_values, **kwargs)

    def enter(self, tx):
        return variables.ConstantVariable.create(None)

    def exit(self, tx: "InstructionTranslator", *args):
        return variables.ConstantVariable.create(None)

    def module_name(self):
        return "contextlib"

    def fn_name(self):
        return "nullcontext"


class StreamContextVariable(ContextWrappingVariable):
    @staticmethod
    def create(tx: "InstructionTranslator", target_value, **kwargs):
        from .builder import wrap_fx_proxy_cls

        current_stream_method = get_interface_for_device(
            target_value.device
        ).current_stream
        current_stream = wrap_fx_proxy_cls(
            StreamVariable,
            tx,
            tx.output.create_proxy(
                "call_function",
                current_stream_method,
                (None,),
                {},
            ),
        )
        return StreamContextVariable(
            target_values=[target_value],
            initial_values=[current_stream],
            device=target_value.device,
            **kwargs,
        )

    def __init__(self, target_values, device, initial_values=None, **kwargs) -> None:
        super().__init__(
            target_values=target_values, initial_values=initial_values, **kwargs
        )
        self.device = device
        self.set_stream = get_interface_for_device(self.device).set_stream
        self.set_stream_id = get_interface_for_device(self.device)._set_stream_by_id

    def enter(self, tx):
        # stream generated inside the traced function
        if self.target_values[0].as_proxy() is not None:
            tx.output.create_proxy(
                "call_function",
                self.set_stream,
                (self.target_values[0].as_proxy(),),
                {},
            )
        # stream passed from outside the traced function
        else:
            stream = self.target_values[0].value
            tx.output.create_proxy(
                "call_function",
                self.set_stream_id,
                (stream.stream_id, stream.device_index, stream.device_type),
                {},
            )
        self.set_stream(self.target_values[0].value)
        self.set_cleanup_hook(tx, lambda: self.set_stream(self.initial_values[0].value))

    def exit(self, tx: "InstructionTranslator", *args):
        tx.output.create_proxy(
            "call_function",
            self.set_stream,
            (self.initial_values[0].as_proxy(),),
            {},
        )
        self.state.cleanup_assert()


class PreserveVersionContextVariable(ContextWrappingVariable):
    """
    Wraps torch.autograd._unsafe_preserve_version_counter
    """

    @staticmethod
    def constructor(tx):
        return variables.LambdaVariable(
            lambda tensor: PreserveVersionContextVariable(
                tensor,
                tensor.var_getattr(tx, "_version"),
            )
        )

    def __init__(self, tensor, prev_version, **kwargs) -> None:
        kwargs.setdefault("target_values", None)
        super().__init__(**kwargs)
        self.tensor = tensor
        self.prev_version = prev_version

    def enter(self, tx):
        pass

    def exit(self, tx: "InstructionTranslator", *args):
        from ..tensor_version_op import _unsafe_set_version_counter

        return variables.TorchInGraphFunctionVariable(
            _unsafe_set_version_counter
        ).call_function(tx, [self.tensor, self.prev_version], {})

    def reconstruct(self, codegen):
        unimplemented(
            "torch.autograd._unsafe_preserve_version_counter with graph break"
        )


class FSDPParamGroupUseTrainingStateVariable(ContextWrappingVariable):
    _guards_singleton = Guard(GlobalStateSource(), GuardBuilder.FSDP_TRAINING_STATE)

    @staticmethod
    def create(tx: "InstructionTranslator", param_group_var, target_value, **kwargs):
        var = FSDPParamGroupUseTrainingStateVariable(
            param_group_var=param_group_var,
            target_values=[target_value],
            initial_values=[param_group_var.value._training_state],
            **kwargs,
        )
        return var

    def __init__(
        self, param_group_var, target_values, initial_values=None, **kwargs
    ) -> None:
        super().__init__(
            target_values=target_values, initial_values=initial_values, **kwargs
        )
        self.param_group_var = param_group_var
        install_guard(self._guards_singleton)

    def enter(self, tx):
        self._call_func(tx, self.target_values)
        return variables.ConstantVariable.create(None)

    def exit(self, tx: "InstructionTranslator", *args):
        self._call_func(tx, self.initial_values)
        return variables.ConstantVariable.create(None)

    def call_function(
        self,
        tx: "InstructionTranslator",
        args: "List[VariableTracker]",
        kwargs: "Dict[str, VariableTracker]",
    ):
        self._call_func(tx, self.initial_values)  # undo eager initialization
        return super().call_function(tx, args, kwargs)

    def _call_func(self, tx: "InstructionTranslator", values):
        assert len(values) == 1
        value = values[0]
        if self.param_group_var.value._training_state != value:
            self.param_group_var.call_method(
                tx,
                "__setattr__",
                (
                    variables.ConstantVariable.create("_training_state"),
                    variables.EnumVariable(value),
                ),
                {},
            )
            self.param_group_var.value._training_state = value

    def module_name(self):
        return "torch.distributed._composable.fsdp._fsdp_param_group.FSDPParamGroup"

    def fn_name(self):
        return "use_training_state"


class StreamVariable(VariableTracker):
    def __init__(self, proxy, value, device, **kwargs) -> None:
        if proxy is not None and "example_value" in proxy.node.meta:
            assert proxy.node.meta["example_value"] == value
        assert (
            value.device.type == device.type
        ), "stream value is not equal to the passed device"
        super().__init__(**kwargs)
        self.proxy = proxy
        self.value = value
        self.device = device

    def call_method(
        self,
        tx,
        name,
        args: "List[VariableTracker]",
        kwargs: "Dict[str, VariableTracker]",
    ) -> "VariableTracker":
        assert hasattr(self.value, name), f"no stream method found named {name}"
        assert name in [
            "wait_stream",
            "synchronize",
            "query",
            "record_event",
            "wait_event",
        ], f" unsupported stream method {name}"

        from ..utils import proxy_args_kwargs
        from .builder import wrap_fx_proxy_cls

        if name in ("wait_stream", "synchronize", "wait_event"):
            tx.output.create_proxy(
                "call_method", name, *proxy_args_kwargs([self] + args, kwargs)
            )
            return variables.ConstantVariable(None)
        elif name == "query":
            return wrap_fx_proxy_cls(
                target_cls=variables.ConstantVariable,
                tx=tx,
                proxy=tx.output.create_proxy(
                    "call_method", name, *proxy_args_kwargs([self] + args, kwargs)
                ),
            )
        elif name == "record_event":
            return wrap_fx_proxy_cls(
                target_cls=EventVariable,
                tx=tx,
                proxy=tx.output.create_proxy(
                    "call_method", name, *proxy_args_kwargs([self] + args, kwargs)
                ),
            )
        else:
            unimplemented(self.device + " stream method " + name + " unsupported")

    def as_proxy(self):
        return self.proxy

    def reconstruct(self, codegen):
        # If we got here, this stream is fully subsumed by the graph - this means it is
        # not an input or global
        assert not self.source
        # Since we just proved that - for other such structures, like lists and dicts, reconstruction
        # is fine and sound according to dynamo principles of treating collectives. However,
        # streams are special in that we want to preserve the identity of the stream as the same as in the graph
        # Normally, we would do this via codegen for the proxy mapping to an output - we cannot do this yet, as we do not
        # yet have a plan for how we want to handle the case where the stream is used as an input or an output. Pending
        # design, to unblock current work, we lift the stream into a global and then codegen bytecode to load it from there.
        prefix = f"_stream_{self.device}"
        name = codegen.tx.output.install_global_by_id(prefix, self.value)
        codegen.append_output(codegen.create_load_global(name, add=True))


class EventVariable(VariableTracker):
    def __init__(self, proxy, value, **kwargs) -> None:
        if proxy is not None and "example_value" in proxy.node.meta:
            assert proxy.node.meta["example_value"] == value
        super().__init__(**kwargs)
        self.proxy = proxy
        self.value = value

    def call_method(
        self,
        tx,
        name,
        args: "List[VariableTracker]",
        kwargs: "Dict[str, VariableTracker]",
    ) -> "VariableTracker":
        from ..utils import proxy_args_kwargs
        from .builder import wrap_fx_proxy_cls

        if name in ("wait", "record", "synchronize"):
            tx.output.create_proxy(
                "call_method", name, *proxy_args_kwargs([self] + args, kwargs)
            )
            return variables.ConstantVariable(None)
        elif name == "query":
            return wrap_fx_proxy_cls(
                target_cls=variables.ConstantVariable,
                tx=tx,
                proxy=tx.output.create_proxy(
                    "call_method", name, *proxy_args_kwargs([self] + args, kwargs)
                ),
            )
        else:
            unimplemented(f"event method {name} unsupported")

    def as_proxy(self):
        return self.proxy


class WithExitFunctionVariable(VariableTracker):
    _nonvar_fields = {
        "target",
        *VariableTracker._nonvar_fields,
    }

<<<<<<< HEAD
    def __init__(self, ctx: ContextWrappingVariable, target, **kwargs):
=======
    def __init__(
        self,
        ctx: Union[ContextWrappingVariable, GenericContextWrappingVariable],
        target,
        **kwargs,
    ) -> None:
>>>>>>> 8668bc27
        super().__init__(**kwargs)
        assert isinstance(ctx, ContextWrappingVariable)
        self.ctx = ctx
        self.target = target

    def call_function(
        self,
        tx: "InstructionTranslator",
        args: "List[VariableTracker]",
        kwargs: "Dict[str, VariableTracker]",
    ) -> "VariableTracker":
        assert not kwargs
        return self.ctx.exit(tx, *args)

    def reconstruct(self, codegen):
        # Note here we reconstruct the context manager rather than the
        # exit function.  The handler generated by BlockStackEntry
        # will re-enter the context in the resume function.
        self.ctx.reconstruct_type(codegen)
        if codegen.tx.output.partial_convert:
            if sys.version_info >= (3, 11):
                codegen.append_output(create_instruction("PUSH_NULL"))
                if sys.version_info < (3, 13):
                    codegen.append_output(create_instruction("SWAP", arg=2))
            codegen.extend_output(
                [codegen.create_load_const(val) for val in self.ctx.target_values]
            )
            codegen.extend_output(
                create_call_function(len(self.ctx.target_values), False)
            )
            codegen.append_output(create_setup_with(self.target))
            codegen.append_output(create_instruction("POP_TOP"))<|MERGE_RESOLUTION|>--- conflicted
+++ resolved
@@ -3,12 +3,9 @@
 import inspect
 import sys
 import warnings
-from typing import Callable, Dict, List, Optional, TYPE_CHECKING
+from typing import Callable, Dict, List, Optional, TYPE_CHECKING, Union
 
 import torch._C
-
-if TYPE_CHECKING:
-    from torch._dynamo.symbolic_convert import InstructionTranslator
 from torch._guards import Guard
 
 from .. import variables
@@ -29,6 +26,11 @@
     WrappedUserFunctionVariable,
     WrappedUserMethodVariable,
 )
+from .user_defined import UserDefinedObjectVariable
+
+
+if TYPE_CHECKING:
+    from torch._dynamo.symbolic_convert import InstructionTranslator
 
 
 @dataclasses.dataclass
@@ -124,27 +126,30 @@
             return WrappedUserFunctionVariable(args[0], self)
 
 
-<<<<<<< HEAD
-class GenericContextWrappingVariable(ContextWrappingVariable):
-    def __init__(self, target_values, initial_values=None, *, cm_obj=None, **kwargs):
-=======
 class GenericContextWrappingVariable(UserDefinedObjectVariable):
     # Some methods in ContextWrappingVariable assumes the arguments are
     # python contants. Which might not always be the case here.
     def __init__(self, cm_obj, **kwargs) -> None:
->>>>>>> 8668bc27
         assert cm_obj is not None
         super().__init__(
-            target_values=target_values, initial_values=initial_values, **kwargs
+            value=cm_obj,
+            value_type=cm_obj.__class__,
+            **kwargs,
         )
         self.cm_obj = cm_obj
+
+    def module_name(self):
+        return self.cm_obj.__module__
+
+    def fn_name(self):
+        return type(self.cm_obj).__name__
 
     def enter(self, tx):
         source = None if self.source is None else AttrSource(self.source, "__enter__")
         try:
             return variables.UserMethodVariable(
                 self.cm_obj.__enter__.__func__,
-                variables.UserDefinedObjectVariable(self.cm_obj),
+                self,
                 source=source,
             ).call_function(tx, [], {})
         except Unsupported as e:
@@ -158,7 +163,7 @@
         try:
             x = variables.UserMethodVariable(
                 self.cm_obj.__exit__.__func__,
-                variables.UserDefinedObjectVariable(self.cm_obj),
+                self,
                 source=source,
             ).call_function(
                 tx,
@@ -1039,18 +1044,16 @@
         *VariableTracker._nonvar_fields,
     }
 
-<<<<<<< HEAD
-    def __init__(self, ctx: ContextWrappingVariable, target, **kwargs):
-=======
     def __init__(
         self,
         ctx: Union[ContextWrappingVariable, GenericContextWrappingVariable],
         target,
         **kwargs,
     ) -> None:
->>>>>>> 8668bc27
         super().__init__(**kwargs)
-        assert isinstance(ctx, ContextWrappingVariable)
+        assert isinstance(
+            ctx, (ContextWrappingVariable, GenericContextWrappingVariable)
+        )
         self.ctx = ctx
         self.target = target
 
