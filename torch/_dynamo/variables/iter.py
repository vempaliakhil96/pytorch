# mypy: ignore-errors

MAX_CYCLE = 3000

import itertools
import operator
import sys

from typing import Dict, List, Optional, TYPE_CHECKING, Union

if TYPE_CHECKING:
    from torch._dynamo.symbolic_convert import InstructionTranslator

from .. import polyfill, variables
<<<<<<< HEAD
from ..exc import ObservedUserStopIteration, unimplemented
=======
from ..bytecode_transformation import create_call_function, create_instruction
from ..exc import (
    handle_observed_user_stop_iteration,
    ObservedUserStopIteration,
    raise_observed_user_stop_iteration,
    unimplemented,
    UserError,
)
>>>>>>> afb04d78

from .base import MutableLocal, VariableTracker
from .constant import ConstantVariable


class ItertoolsVariable(VariableTracker):
    def __init__(self, value, **kwargs):
        super().__init__(**kwargs)
        self.value = value

    def __repr__(self):
        return f"ItertoolsVariable({self.value})"

    def python_type(self):
        return type(self.value)

    def as_python_constant(self):
        return self.value

    def call_function(
        self,
        tx: "InstructionTranslator",
        args: "List[VariableTracker]",
        kwargs: "Dict[str, VariableTracker]",
    ) -> "VariableTracker":
        if (
            self.value is itertools.product
            and not kwargs
            and all(arg.has_unpack_var_sequence(tx) for arg in args)
        ):
            seqs = [arg.unpack_var_sequence(tx) for arg in args]
            items = []
            for item in itertools.product(*seqs):
                items.append(variables.TupleVariable(list(item)))
            return variables.ListIteratorVariable(items, mutable_local=MutableLocal())
        elif (
            self.value is itertools.chain
            and not kwargs
            and all(arg.has_unpack_var_sequence(tx) for arg in args)
        ):
            # TODO support itertools.chain with arbitrary iterables
            seqs = [arg.unpack_var_sequence(tx) for arg in args]
            items = list(itertools.chain.from_iterable(seqs))
            return variables.ListIteratorVariable(items, mutable_local=MutableLocal())
        elif self.value is itertools.accumulate:
            from .builtin import BuiltinVariable

            if any(key not in ["initial", "func"] for key in kwargs.keys()):
                unimplemented(
                    "Unsupported kwargs for itertools.accumulate: "
                    f"{','.join(set(kwargs.keys()) - {'initial', 'func'})}"
                )

            acc = kwargs.get("initial")

            if len(args) in [1, 2] and args[0].has_unpack_var_sequence(tx):
                seq = args[0].unpack_var_sequence(tx)

                if "func" in kwargs and len(args) == 1:
                    func = kwargs["func"].call_function
                elif len(args) == 2:
                    func = args[1].call_function
                elif len(args) == 1:
                    # Default to operator.add
                    func = BuiltinVariable(operator.add).call_function
                else:
                    unimplemented(
                        "itertools.accumulate can only accept one of: `func` kwarg, pos 2 arg"
                    )
            else:
                unimplemented("Unsupported arguments for itertools.accumulate")

            items = []
            if acc is not None:
                items.append(acc)
            for item in seq:
                if acc is None:
                    acc = item
                else:
                    try:
                        acc = func(tx, [acc, item], {})
                    except Exception as e:
                        unimplemented(
                            f"Unexpected failure in invoking function during accumulate. Failed running func {func}({item}{acc})",
                            from_exc=e,
                        )
                items.append(acc)

            return variables.ListIteratorVariable(items, mutable_local=MutableLocal())
        elif (
            self.value is itertools.combinations
            and not kwargs
            and len(args) == 2
            and args[0].has_unpack_var_sequence(tx)
            and args[1].is_python_constant()
        ):
            iterable = args[0].unpack_var_sequence(tx)
            r = args[1].as_python_constant()

            items = []
            for item in itertools.combinations(iterable, r):
                items.append(variables.TupleVariable(list(item)))
            return variables.ListIteratorVariable(items, mutable_local=MutableLocal())
        elif self.value is itertools.groupby:
            if any(kw != "key" for kw in kwargs.keys()):
                unimplemented(
                    "Unsupported kwargs for itertools.groupby: "
                    f"{','.join(set(kwargs.keys()) - {'key'})}"
                )

            def retrieve_const_key(key):
                if isinstance(key, variables.SymNodeVariable):
                    return key.evaluate_expr()
                elif isinstance(key, variables.ConstantVariable):
                    return key.as_python_constant()
                else:
                    unimplemented(
                        "Unsupported key type for itertools.groupby: " + str(type(key))
                    )

            if len(args) == 1 and args[0].has_unpack_var_sequence(tx):
                seq = args[0].unpack_var_sequence(tx)
                keyfunc = (
                    (
                        lambda x: (
                            retrieve_const_key(
                                kwargs.get("key").call_function(tx, [x], {})
                            )
                        )
                    )
                    if "key" in kwargs
                    else None
                )
            else:
                unimplemented("Unsupported arguments for itertools.groupby")

            result = []
            try:
                for k, v in itertools.groupby(seq, key=keyfunc):
                    result.append(
                        variables.TupleVariable(
                            [
                                variables.ConstantVariable.create(k)
                                if variables.ConstantVariable.is_literal(k)
                                else k,
                                variables.ListIteratorVariable(
                                    list(v), mutable_local=MutableLocal()
                                ),
                            ],
                            mutable_local=MutableLocal(),
                        )
                    )
            except Exception as e:
                unimplemented(
                    "Unexpected failure when calling itertools.groupby",
                    from_exc=e,
                )
            return variables.ListIteratorVariable(result, mutable_local=MutableLocal())
        elif self.value is itertools.repeat:
            if len(args) < 2:
                return variables.RepeatIteratorVariable(
                    *args, mutable_local=MutableLocal()
                )

            from .builder import SourcelessBuilder

            return tx.inline_user_function_return(
                SourcelessBuilder.create(tx, polyfill.repeat), args, kwargs
            )
        elif self.value is itertools.count:
            return variables.CountIteratorVariable(*args, mutable_local=MutableLocal())
        elif self.value is itertools.cycle:
            return variables.CycleIteratorVariable(*args, mutable_local=MutableLocal())
        elif self.value is itertools.dropwhile:
            return variables.UserFunctionVariable(polyfill.dropwhile).call_function(
                tx, args, kwargs
            )
        elif self.value is itertools.zip_longest:
            return variables.UserFunctionVariable(polyfill.zip_longest).call_function(
                tx, args, kwargs
            )
        else:
            return super().call_function(tx, args, kwargs)


class IteratorVariable(VariableTracker):
    def __init__(self, **kwargs):
        super().__init__(**kwargs)

    def next_variable(self, tx):
        unimplemented("abstract method, must implement")

    # NOTE: only call when unpacking this iterator safely done eagerly!
    # Normally, iterators are accessed lazily.
    # Example of safe eager unpacking: list(map(f, seq))
    # Example of unsafe eager unpacking: list(islice(map(f, seq), 5))
    def force_unpack_var_sequence(self, tx) -> List[VariableTracker]:
        result = []
        while True:
            try:
                result.append(self.next_variable(tx))
            except ObservedUserStopIteration:
                handle_observed_user_stop_iteration(tx)
                break
        return result

    # don't call force_unpack_var_sequence since it can mutate
    # IteratorVariable state!
    def has_force_unpack_var_sequence(self, tx) -> bool:
        return True


class RepeatIteratorVariable(IteratorVariable):
    def __init__(self, item: VariableTracker, **kwargs):
        super().__init__(**kwargs)
        self.item = item

    # Repeat needs no mutation, clone self
    def next_variable(self, tx):
        return self.item

    def reconstruct(self, codegen):
        codegen.add_push_null(
            lambda: codegen.extend_output(
                [
                    codegen.create_load_python_module(itertools),
                    codegen.create_load_attr("repeat"),
                ]
            )
        )
        codegen(self.item)
        codegen.extend_output(create_call_function(1, False))


class CountIteratorVariable(IteratorVariable):
    def __init__(self, item: int = 0, step: int = 1, **kwargs):
        super().__init__(**kwargs)
        if not isinstance(item, VariableTracker):
            item = ConstantVariable.create(item)
        if not isinstance(step, VariableTracker):
            step = ConstantVariable.create(step)
        self.item = item
        self.step = step

    def next_variable(self, tx):
        assert self.mutable_local
        old_item = self.item
        tx.output.side_effects.mutation(self)
        self.item = self.item.call_method(tx, "__add__", [self.step], {})
        return old_item

    def reconstruct(self, codegen):
        codegen.add_push_null(
            lambda: codegen.extend_output(
                [
                    codegen.create_load_python_module(itertools),
                    codegen.create_load_attr("count"),
                ]
            )
        )
        codegen(self.item)
        codegen(self.step)
        codegen.extend_output(create_call_function(2, False))


class CycleIteratorVariable(IteratorVariable):
    def __init__(
        self,
        iterator: IteratorVariable,
        saved: List[VariableTracker] = None,
        saved_index: int = 0,
        item: Optional[VariableTracker] = None,
        **kwargs,
    ):
        if saved is None:
            saved = []
        super().__init__(**kwargs)
        self.iterator = iterator
        self.saved = saved
        self.saved_index = saved_index
        self.item = item

    def next_variable(self, tx):
        assert self.mutable_local

        if self.iterator is not None:
            try:
                new_item = self.iterator.next_variable(tx)
                if len(self.saved) > MAX_CYCLE:
                    unimplemented(
                        "input iterator to itertools.cycle has too many items"
                    )
                tx.output.side_effects.mutation(self)
                self.saved.append(new_item)
                self.item = new_item
                if self.item is None:
                    return self.next_variable(tx)
                return self.item
            except ObservedUserStopIteration:
                self.iterator = None
                return self.next_variable(tx)
        elif len(self.saved) > 0:
            tx.output.side_effects.mutation(self)
            self.saved_index = (self.saved_index + 1) % len(self.saved)
            return self.item
        else:
<<<<<<< HEAD
            # CPython here raises an exception. Since there is no python code, we have to manually setup the exception
            # stack and raise the exception.
            exception_vt = variables.BuiltinVariable(StopIteration).call_function(
                self, [], {}
            )
            tx.exn_vt_stack.append(exception_vt)
            raise ObservedUserStopIteration
=======
            raise_observed_user_stop_iteration(self, tx)


class ZipVariable(IteratorVariable):
    """
    Represents zip(*iterables)
    """

    _nonvar_fields = {
        "index",
        "strict",
        *IteratorVariable._nonvar_fields,
    }

    def __init__(
        self,
        iterables: List[Union[List[VariableTracker], VariableTracker]],
        strict: bool = False,
        **kwargs,
    ):
        super().__init__(**kwargs)
        assert isinstance(iterables, list)
        # can be list[Variable] or VariableTracker (with next_variable implemented)
        self.iterables = iterables
        self.index = 0
        self.strict = strict

    def python_type(self):
        return zip

    def has_unpack_var_sequence(self, tx) -> bool:
        return all(
            isinstance(it, list) or it.has_unpack_var_sequence(tx)
            for it in self.iterables
        )

    def unpack_var_sequence(self, tx) -> List["VariableTracker"]:
        assert self.has_unpack_var_sequence(tx)
        iterables = []
        for it in self.iterables:
            if isinstance(it, list):
                iterables.append(it[self.index :])
            else:
                iterables.append(it.unpack_var_sequence(tx))
        kwargs = {"strict": self.strict} if self.strict else {}
        zipped = zip(*iterables, **kwargs)
        return [variables.TupleVariable(list(var)) for var in zipped]

    def next_variable(self, tx):
        assert self.mutable_local
        old_index = self.index
        args = []

        def get_item(it):
            if isinstance(it, list):
                if old_index >= len(it):
                    raise_observed_user_stop_iteration(self, tx)
                return it[old_index]
            else:
                return it.next_variable(tx)

        try:
            for idx, it in enumerate(self.iterables):
                args.append(get_item(it))
        except ObservedUserStopIteration:
            if self.strict:
                if idx == 0:
                    # all other iterables should be exhausted
                    for it in self.iterables:
                        try:
                            get_item(it)
                        except ObservedUserStopIteration:
                            handle_observed_user_stop_iteration(tx)
                            continue
                        # no ObservedUserStopIteration - fall through to UserError
                        break
                    else:
                        # all iterables exhausted, raise original error
                        raise
                handle_observed_user_stop_iteration(tx)
                raise UserError(
                    ValueError,
                    "zip() has one argument of len differing from others",
                ) from None
            raise

        tx.output.side_effects.mutation(self)
        self.index += 1
        return variables.TupleVariable(args)

    def reconstruct_items(self, codegen):
        for it in self.iterables:
            if isinstance(it, list):
                remaining_items = it[self.index :]
                codegen.foreach(remaining_items)
                codegen.append_output(
                    create_instruction("BUILD_TUPLE", arg=len(remaining_items))
                )
            else:
                codegen(it)

    def reconstruct(self, codegen):
        codegen.add_push_null(lambda: codegen.load_import_from("builtins", "zip"))
        self.reconstruct_items(codegen)
        codegen.append_output(
            create_instruction("BUILD_TUPLE", arg=len(self.iterables))
        )
        if sys.version_info >= (3, 10):
            codegen.extend_output(
                [
                    codegen.create_load_const("strict"),
                    codegen.create_load_const(self.strict),
                    create_instruction("BUILD_MAP", arg=1),
                    create_instruction("CALL_FUNCTION_EX", arg=1),
                ]
            )
        else:
            codegen.append_output(create_instruction("CALL_FUNCTION_EX", arg=0))


class MapVariable(ZipVariable):
    """
    Represents map(fn, *iterables)
    """

    def __init__(
        self,
        fn: VariableTracker,
        iterables: List[Union[List[VariableTracker], VariableTracker]],
        **kwargs,
    ):
        super().__init__(iterables, **kwargs)
        self.fn = fn

    def python_type(self):
        return map

    def has_unpack_var_sequence(self, tx) -> bool:
        return False

    def next_variable(self, tx):
        args = super().next_variable(tx)
        return self.fn.call_function(tx, args.items, {})

    def reconstruct(self, codegen):
        codegen.add_push_null(lambda: codegen.load_import_from("builtins", "map"))
        codegen(self.fn)
        self.reconstruct_items(codegen)
        codegen.extend_output(
            [
                create_instruction("BUILD_TUPLE", arg=len(self.iterables) + 1),
                create_instruction("CALL_FUNCTION_EX", arg=0),
            ]
        )


class EnumerateVariable(ZipVariable):
    def __init__(
        self,
        iterable: Union[List[VariableTracker], VariableTracker],
        start: int = 0,
        **kwargs,
    ):
        super().__init__(
            [CountIteratorVariable(start, mutable_local=MutableLocal()), iterable],
            **kwargs,
        )

    def reconstruct(self, codegen):
        codegen.add_push_null(lambda: codegen.load_import_from("builtins", "enumerate"))
        codegen(self.iterables[1])
        assert isinstance(self.iterables[0], CountIteratorVariable)
        codegen(self.iterables[0].item)
        codegen.extend_output(codegen.create_call_function_kw(2, ("start",), False))
>>>>>>> afb04d78
<|MERGE_RESOLUTION|>--- conflicted
+++ resolved
@@ -12,9 +12,6 @@
     from torch._dynamo.symbolic_convert import InstructionTranslator
 
 from .. import polyfill, variables
-<<<<<<< HEAD
-from ..exc import ObservedUserStopIteration, unimplemented
-=======
 from ..bytecode_transformation import create_call_function, create_instruction
 from ..exc import (
     handle_observed_user_stop_iteration,
@@ -23,7 +20,6 @@
     unimplemented,
     UserError,
 )
->>>>>>> afb04d78
 
 from .base import MutableLocal, VariableTracker
 from .constant import ConstantVariable
@@ -323,6 +319,7 @@
                     return self.next_variable(tx)
                 return self.item
             except ObservedUserStopIteration:
+                handle_observed_user_stop_iteration(tx)
                 self.iterator = None
                 return self.next_variable(tx)
         elif len(self.saved) > 0:
@@ -330,15 +327,6 @@
             self.saved_index = (self.saved_index + 1) % len(self.saved)
             return self.item
         else:
-<<<<<<< HEAD
-            # CPython here raises an exception. Since there is no python code, we have to manually setup the exception
-            # stack and raise the exception.
-            exception_vt = variables.BuiltinVariable(StopIteration).call_function(
-                self, [], {}
-            )
-            tx.exn_vt_stack.append(exception_vt)
-            raise ObservedUserStopIteration
-=======
             raise_observed_user_stop_iteration(self, tx)
 
 
@@ -512,5 +500,4 @@
         codegen(self.iterables[1])
         assert isinstance(self.iterables[0], CountIteratorVariable)
         codegen(self.iterables[0].item)
-        codegen.extend_output(codegen.create_call_function_kw(2, ("start",), False))
->>>>>>> afb04d78
+        codegen.extend_output(codegen.create_call_function_kw(2, ("start",), False))