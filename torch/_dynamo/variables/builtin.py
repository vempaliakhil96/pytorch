--- conflicted
+++ resolved
@@ -1549,16 +1549,9 @@
                 {},
             )
 
-<<<<<<< HEAD
-    def call_StopIteration(self, tx: "InstructionTranslator", *args):
-        return variables.StopIterationVariable([*args])
-
     def call_reduce(
         self, tx: "InstructionTranslator", function, iterable, initial=_SENTINEL
     ):
-=======
-    def call_reduce(self, tx, function, iterable, initial=_SENTINEL):
->>>>>>> 539dab5f
         if iterable.has_unpack_var_sequence(tx):
             items = iterable.unpack_var_sequence(tx)
             if initial is self._SENTINEL:
