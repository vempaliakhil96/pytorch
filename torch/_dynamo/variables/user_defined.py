# mypy: ignore-errors

import collections
import contextlib
import enum
import functools
import inspect
import itertools
import random
import sys
import threading
import types
import warnings

from typing import Dict, Generic, List

from ..bytecode_transformation import create_call_function

try:
    import numpy as np
except ModuleNotFoundError:
    np = None

try:
    from torch.utils._cxx_pytree import PyTreeSpec
except ImportError:
    PyTreeSpec = type(None)

import torch._dynamo.config

import torch.nn
from torch._guards import TracingContext

from .. import variables
from ..create_parameter_op import do_not_convert_to_tracable_parameter
from ..exc import ObservedException, unimplemented
from ..guards import GuardBuilder, install_guard
from ..source import (
    AttrSource,
    GetItemSource,
    ODictGetItemSource,
    RandomValueSource,
    WeakRefCallSource,
)
from ..utils import (
    build_checkpoint_variable,
    check_constant_args,
    get_custom_getattr,
    has_torch_function,
    is_namedtuple_cls,
    is_utils_checkpoint,
    is_wrapper_or_member_descriptor,
    istype,
    namedtuple_fields,
    object_has_getattribute,
    proxy_args_kwargs,
    tensortype_to_dtype,
    unpatched_nn_module_getattr,
)
from .base import MutableLocal, VariableTracker
from .ctx_manager import GenericContextWrappingVariable, NullContextVariable
from .dicts import DefaultDictVariable


def is_standard_setattr(val):
    return val in (object.__setattr__,)


class UserDefinedVariable(VariableTracker):
    pass


class UserDefinedClassVariable(UserDefinedVariable):
    def __init__(self, value, **kwargs):
        super().__init__(**kwargs)
        self.value = value

    def as_python_constant(self):
        return self.value

    def python_type(self):
        return type(self.value)

    def as_proxy(self):
        return self.value

    def __str__(self):
        return f"UserDefinedClassVariable({self.value})"

    @staticmethod
    @functools.lru_cache(None)
    def _constant_fold_classes():
        return {
            torch.device,
            torch.finfo,
            torch.iinfo,
            torch.Size,
        }

    @staticmethod
    @functools.lru_cache(None)
    def _in_graph_classes():
        return set(tensortype_to_dtype.keys()) | {
            torch.Tensor,
            torch.cuda.Stream,
            torch.cuda.Event,
        }

    def can_constant_fold_through(self):
        return self.value in self._constant_fold_classes()

    def var_getattr(self, tx, name: str) -> "VariableTracker":
<<<<<<< HEAD
        from .. import trace_rules
        from . import ConstantVariable
=======
        from . import ConstantVariable, EnumVariable
>>>>>>> f4ba4953
        from .builder import SourcelessBuilder, VariableBuilder

        if name == "__name__":
            return ConstantVariable.create(self.value.__name__)
        elif name == "__qualname__":
            return ConstantVariable.create(self.value.__qualname__)

        source = AttrSource(self.source, name) if self.source is not None else None
        try:
            obj = inspect.getattr_static(self.value, name)
        except AttributeError:
            obj = None

        if isinstance(obj, staticmethod):
            func = obj.__get__(self.value)
            if source is not None:
                return VariableBuilder(tx, source)(func)
            else:
                return SourcelessBuilder(tx)(func)
        elif isinstance(obj, classmethod):
            return variables.UserMethodVariable(obj.__func__, self, source=source)
<<<<<<< HEAD
        elif inspect.ismemberdescriptor(obj) or inspect.isdatadescriptor(obj):
            builder = (
                VariableBuilder(tx, source)
                if source
                else functools.partial(SourcelessBuilder(), tx=tx)
            )
            return builder(value=obj.__get__(self.value))
=======
        elif source:
            # __mro__ is a member in < 3.12, an attribute in >= 3.12
            if inspect.ismemberdescriptor(obj) or (
                sys.version_info >= (3, 12) and name == "__mro__"
            ):
                return VariableBuilder(tx, source)(obj.__get__(self.value))
>>>>>>> f4ba4953

        # Special handling of collections.OrderedDict.fromkeys()
        # Wrap it as GetAttrVariable(collections.OrderedDict, "fromkeys") to make it consistent with
        # collections.defaultdict, and both will be handled at UserDefinedClassVariable.call_method().
        # Otherwise, it would be wrapped as UserDefinedObjectVariable(collections.OrderedDict.fromkeys),
        # and we need duplicate code to handle both cases.
        if self.value is collections.OrderedDict and name == "fromkeys":
            return super().var_getattr(tx, name)

        if ConstantVariable.is_literal(obj):
            return ConstantVariable.create(obj)
        elif isinstance(obj, enum.Enum):
            return EnumVariable(obj)
        elif name in getattr(self.value, "__dict__", {}) or (
            self.value.__module__.startswith("torch.")
            or self.value.__module__ == "torch"
        ):
            if source:
                return VariableBuilder(tx, source)(obj)

        return super().var_getattr(tx, name)

    def _call_cross_entropy_loss(self, tx, args, kwargs):
        """
        functional: input, target, weight=None, size_average=None, ignore_index=- 100, reduce=None, reduction='mean',
        label_smoothing=0.0

        non functional ctor: weight=None, size_average=None, ignore_index=- 100, reduce=None, reduction='mean',
        label_smoothing=0.0

        non functional loss call: input, target, optional_output
        """
        from . import ConstantVariable

        def normalize_args(
            weight=ConstantVariable.create(None),
            size_average=ConstantVariable.create(None),
            ignore_index=ConstantVariable.create(-100),
            reduce=ConstantVariable.create(None),
            reduction=ConstantVariable.create("mean"),
            label_smoothing=ConstantVariable.create(0.0),
        ):
            return (
                weight,
                size_average,
                ignore_index,
                reduce,
                reduction,
                label_smoothing,
            )

        (
            weight,
            size_average,
            ignore_index,
            reduce_arg,
            reduction,
            label_smoothing,
        ) = normalize_args(*args, **kwargs)

        def fake_cross_entropy_loss(input, target):
            from .builder import wrap_fx_proxy

            return wrap_fx_proxy(
                tx=tx,
                proxy=tx.output.create_proxy(
                    "call_function",
                    torch.nn.functional.cross_entropy,
                    *proxy_args_kwargs(
                        [
                            input,
                            target,
                            weight,
                            size_average,
                            ignore_index,
                            reduce_arg,
                            reduction,
                            label_smoothing,
                        ],
                        {},
                    ),
                ),
            )

        return variables.LambdaVariable(fake_cross_entropy_loss)

    def call_method(
        self,
        tx,
        name,
        args: "List[VariableTracker]",
        kwargs: "Dict[str, VariableTracker]",
    ) -> "VariableTracker":
        if (
            name == "__subclasses__"
            and len(args) == 0
            and not kwargs
            and "__subclasses__" not in self.value.__dict__
        ):
            options = {"mutable_local": MutableLocal()}
            subs_as_vars: List[VariableTracker] = []
            for sub in self.value.__subclasses__():
                source = AttrSource(tx.import_source(sub.__module__), sub.__name__)
                subs_as_vars.append(
                    variables.UserDefinedClassVariable(sub, source=source)
                )

            return variables.ListVariable(subs_as_vars, **options)
        elif (
            self.value in {collections.OrderedDict, collections.defaultdict}
            and name == "fromkeys"
        ):
            from .builtin import BuiltinVariable

            return BuiltinVariable.call_custom_dict_fromkeys(
                tx, self.value, *args, **kwargs
            )
        elif name == "__eq__" and len(args) == 1 and hasattr(args[0], "value"):
            return variables.ConstantVariable(self.value == args[0].value)
        elif name == "__ne__" and len(args) == 1 and hasattr(args[0], "value"):
            return variables.ConstantVariable(self.value != args[0].value)

        return super().call_method(tx, name, args, kwargs)

    def call_function(
        self, tx, args: "List[VariableTracker]", kwargs: "Dict[str, VariableTracker]"
    ) -> "VariableTracker":
        from ..side_effects import SideEffects
        from .builder import SourcelessBuilder, wrap_fx_proxy
        from .builtin import BuiltinVariable

        constant_args = check_constant_args(args, kwargs)

        if self.can_constant_fold_through() and constant_args:
            # constant fold
            return variables.ConstantVariable.create(
                self.as_python_constant()(
                    *[x.as_python_constant() for x in args],
                    **{k: v.as_python_constant() for k, v in kwargs.items()},
                ),
            )
        elif self.value is torch.nn.CrossEntropyLoss:
            return self._call_cross_entropy_loss(tx, args, kwargs)
        elif self.value is contextlib.nullcontext:
            return NullContextVariable()
        elif self.value is collections.OrderedDict:
            return BuiltinVariable.call_custom_dict(
                tx, collections.OrderedDict, *args, **kwargs
            )
        elif (
            self.value is collections.defaultdict
            and len(args) <= 1
            and DefaultDictVariable.is_supported_arg(args[0])
        ):
            return DefaultDictVariable(
                {},
                collections.defaultdict,
                args[0],
                mutable_local=MutableLocal(),
            )
        elif self.value is collections.deque and not kwargs:
            if len(args) == 0:
                items = []
            elif len(args) == 1 and args[0].has_unpack_var_sequence(tx):
                items = args[0].unpack_var_sequence(tx)
            else:
                unimplemented("deque() with more than 1 arg not supported")
            return variables.lists.DequeVariable(items, mutable_local=MutableLocal())
        elif self.value is functools.partial:
            if not args:
                unimplemented("functools.partial malformed")
            # The first arg, a callable (the ctor below will assert on types)
            fn = args[0]
            rest_args = args[1:]
            # guards for the produced FunctoolsPartialVariable are installed in FunctoolsPartialVariable ctor from the
            # args and keywords
            return variables.functions.FunctoolsPartialVariable(
                fn, args=rest_args, keywords=kwargs
            )
        elif self.value is warnings.catch_warnings and not args:
            return variables.CatchWarningsCtxManagerVariable.create(tx, kwargs)
        elif (
            issubclass(type(self.value), type)
            and hasattr(
                self.value, "__enter__"
            )  # TODO(voz): These can invoke user code!
            and hasattr(
                self.value, "__exit__"
            )  # TODO(voz): These can invoke user code!
            and check_constant_args(args, kwargs)
            and self.value.__init__ == object.__init__
            and len(kwargs) == 0  # TODO(ybliang): support kwargs
        ):
            unwrapped_args = [x.as_python_constant() for x in args]
            return GenericContextWrappingVariable(
                unwrapped_args,
                cm_obj=self.value(*unwrapped_args),
            )

        elif is_namedtuple_cls(self.value):
            fields = namedtuple_fields(self.value)
            # check if this a quasi-namedtuple or a real one
            if self.value.__module__ == "torch.return_types":
                # create pseudo-defaults from values of the quasi-namedtuple
                field_defaults = dict(zip(fields, args[0].items))
            else:
                field_defaults = self.value._field_defaults

            items = list(args)
            items.extend([None] * (len(fields) - len(items)))

            var_tracker_kwargs = {}
            for field_name, var_tracker in zip(fields, items):
                if var_tracker is None:
                    if field_name in kwargs:
                        field_var = kwargs[field_name]
                    else:
                        assert field_name in field_defaults
                        field_var = SourcelessBuilder.create(
                            tx, field_defaults[field_name]
                        )
                    var_tracker_kwargs[field_name] = field_var

            for name, value in var_tracker_kwargs.items():
                assert name in fields
                items[fields.index(name)] = value

            assert all(x is not None for x in items)
            return variables.NamedTupleVariable(items, self.value)
        elif (
            self.is_standard_new()
            and SideEffects.cls_supports_mutation_side_effects(self.value)
            and self.source
        ):
            var = tx.output.side_effects.track_object_new(
                self.source,
                self.value,
                variables.UnspecializedNNModuleVariable
                if issubclass(self.value, torch.nn.Module)
                else UserDefinedObjectVariable,
                {},
            )
            with do_not_convert_to_tracable_parameter():
                var.call_method(tx, "__init__", args, kwargs)
                return var
        elif variables.CustomizedDictVariable.is_matching_cls(self.value):
            options = {"mutable_local": MutableLocal()}
            return variables.CustomizedDictVariable.create(
                self.value, args, kwargs, options
            )
        elif (
            variables.RestrictedListSubclassVariable.is_matching_cls(self.value)
            and self.source
        ):
            return variables.RestrictedListSubclassVariable(
                variables.BuiltinVariable(list).call_function(tx, args, kwargs).items,
                user_cls=self.value,
                user_cls_source=self.source,
                mutable_local=MutableLocal(),
            )
        elif self.value in self._in_graph_classes():
            # torch.LongTensor cannot accept a list of FakeTensors.
            # So we stack the list of FakeTensors instead.
            if (
                np
                and self.value in tensortype_to_dtype
                and len(args) == 1
                and isinstance(args[0], variables.ListVariable)
                and len(args[0].items) > 1
                and all(isinstance(x, variables.TensorVariable) for x in args[0].items)
            ):
                # Stack FakeTensor
                stacked = wrap_fx_proxy(
                    tx=tx,
                    proxy=tx.output.create_proxy(
                        "call_function",
                        torch.stack,
                        *proxy_args_kwargs(args, kwargs),
                    ),
                )
                args = [stacked]

            tensor_variable = wrap_fx_proxy(
                tx=tx,
                proxy=tx.output.create_proxy(
                    "call_function",
                    self.value,
                    *proxy_args_kwargs(args, kwargs),
                ),
            )

            return tensor_variable
        elif issubclass(self.value, enum.Enum) and len(args) == 1 and not kwargs:
            options = {"mutable_local": MutableLocal()}
            return variables.EnumVariable.create(self.value, args[0], options)

        return super().call_function(tx, args, kwargs)

    def is_standard_new(self):
        """Check for __new__ being overridden"""
        new_fn = inspect.getattr_static(self.value, "__new__", None)
        if isinstance(new_fn, staticmethod):
            new_fn = new_fn.__func__
        return new_fn in (object.__new__, Generic.__new__)

    def call_hasattr(self, tx, name: str) -> "VariableTracker":
        if self.source:
            source = AttrSource(self.source, name)
            install_guard(source.make_guard(GuardBuilder.HASATTR))
            return variables.ConstantVariable(hasattr(self.value, name))
        return super().call_hasattr(tx, name)

    def const_getattr(self, tx, name):
        if name == "__name__":
            return self.value.__name__
        return super().const_getattr(tx, name)


class NO_SUCH_SUBOBJ:
    pass


class UserDefinedObjectVariable(UserDefinedVariable):
    """
    Mostly objects of defined type.  Catch-all for something where we only know the type.
    """

    _nonvar_fields = {"value", "value_type", *UserDefinedVariable._nonvar_fields}

    def __init__(self, value, value_type=None, **kwargs):
        super().__init__(**kwargs)
        self.value = value
        self.value_type = value_type or type(value)
        assert type(value) is self.value_type

    def __str__(self):
        inner = self.value_type.__name__
        if inner in [
            "builtin_function_or_method",
            "getset_descriptor",
            "method_descriptor",
            "method",
        ]:
            inner = str(getattr(self.value, "__name__", None))
        return f"{self.__class__.__name__}({inner})"

    def python_type(self):
        return self.value_type

    def guard_as_python_constant(self):
        if self.source:
            install_guard(self.source.make_guard(GuardBuilder.ID_MATCH))
            return self.value
        return super().guard_as_python_constant()

    def torch_function_check(self):
        assert has_torch_function(
            self
        ), f"calling torch function on object without __torch_function__ {self}"

    def get_torch_fn(self, tx):
        self.torch_function_check()
        from .torch_function import build_torch_function_fn

        return build_torch_function_fn(tx, self.value, self.source)

    def call_torch_function(self, tx, fn, types, args, kwargs):
        self.torch_function_check()

        from .torch_function import _get_subclass_type_var, call_torch_function

        return call_torch_function(
            tx,
            _get_subclass_type_var(tx, self),
            self.get_torch_fn(tx),
            fn,
            types,
            args,
            kwargs,
        )

    @staticmethod
    @functools.lru_cache(None)
    def _supported_random_functions():
        fns = {
            random.random,
            random.randint,
            random.randrange,
            random.uniform,
        }
        return fns

    def _maybe_get_baseclass_method(self, name):
        if name not in getattr(self.value, "__dict__", {}):
            try:
                return inspect.getattr_static(type(self.value), name)
            except AttributeError:
                pass
        return None

    def call_method(
        self,
        tx,
        name,
        args: "List[VariableTracker]",
        kwargs: "Dict[str, VariableTracker]",
    ) -> "VariableTracker":
        from . import (
            BuiltinVariable,
            ConstantVariable,
            TupleVariable,
            UserMethodVariable,
        )

        method = self._maybe_get_baseclass_method(name)
        if method is not None:
            if method is object.__init__:
                return ConstantVariable.create(None)

            if is_standard_setattr(method):
                return self.method_setattr_standard(tx, *args, **kwargs)

            # [NOTE] OrderedDict, dict subtypes must always have source
            # We cannot instantiate such subtypes in-graph due to builtin __new__
            if method is collections.OrderedDict.keys:
                # subclass of OrderedDict
                assert not (args or kwargs)
                assert self.source  # OrderedDict, dict subtypes must always have source
                keys = list(self.value.keys())
                assert all(map(ConstantVariable.is_literal, keys))
                install_guard(self.source.make_guard(GuardBuilder.DICT_CONST_KEYS))
                tx.output.guard_on_key_order.add(self.source.name())
                return TupleVariable([ConstantVariable.create(k) for k in keys])

            if (
                method in (collections.OrderedDict.__contains__, dict.__contains__)
                and len(args) == 1
                and isinstance(args[0], (ConstantVariable, BuiltinVariable))
                and inspect.getattr_static(type(self.value), "keys")
                in (collections.OrderedDict.keys, dict.keys)
            ):
                assert not kwargs
                assert self.source  # OrderedDict, dict subtypes must always have source

                # TODO(anijain2305) - Why do we need to guard on all keys?
                install_guard(self.source.make_guard(GuardBuilder.DICT_CONST_KEYS))
                return ConstantVariable.create(
                    args[0].as_python_constant() in self.value
                )

            if method is collections.OrderedDict.items and isinstance(
                self.value, collections.OrderedDict
            ):
                assert self.source  # OrderedDict, dict subtypes must always have source
                assert not (args or kwargs)
                items = []
                keys = self.call_method(tx, "keys", [], {})
                for key in keys.unpack_var_sequence(tx):
                    items.append(
                        TupleVariable(
                            [key, self.odict_getitem(tx, key)],
                        )
                    )
                tx.output.guard_on_key_order.add(self.source.name())
                return TupleVariable(items)

            if method is collections.OrderedDict.__getitem__ and len(args) == 1:
                assert not kwargs
                assert self.source  # OrderedDict, dict subtypes must always have source
                return self.odict_getitem(tx, args[0])

            if (
                method in (object.__ne__, object.__eq__)
                and len(args) == 1
                and not kwargs
                and hasattr(args[0], "value")
            ):
                return ConstantVariable(
                    (self.value is args[0].value) is (method is object.__eq__)
                )

            # check for methods implemented in C++
            if isinstance(method, types.FunctionType):
                source = (
                    None
                    if self.source is None
                    else AttrSource(AttrSource(self.source, "__class__"), name)
                )
                # TODO(jansel): add a guard to check for monkey patching?
                from ..mutation_guard import unpatched_nn_module_init

                if method is torch.nn.Module.__init__:
                    method = unpatched_nn_module_init
                return UserMethodVariable(method, self, source=source).call_function(
                    tx, args, kwargs
                )

            if method is list.__len__ and self.source and not (args or kwargs):
                install_guard(self.source.make_guard(GuardBuilder.SEQUENCE_LENGTH))
                return ConstantVariable(len(self.value))

        return super().call_method(tx, name, args, kwargs)

    def method_setattr_standard(self, tx, name, value):
        try:
            name = name.as_python_constant()
        except NotImplementedError:
            unimplemented(f"non-const setattr name: {name}")
        if not tx.output.side_effects.is_attribute_mutation(self):
            unimplemented(f"setattr({self}, {name}, ...)")

        tx.output.side_effects.store_attr(self, name, value)
        return variables.ConstantVariable(None)

    def needs_slow_setattr(self):
        return not is_standard_setattr(
            inspect.getattr_static(self.value, "__setattr__", None)
        )

    def unpack_var_sequence(self, tx):
        if (
            self.source
            and self._maybe_get_baseclass_method("__iter__") is list.__iter__
            and self._maybe_get_baseclass_method("__len__") is list.__len__
            and self._maybe_get_baseclass_method("__getitem__") is list.__getitem__
        ):
            install_guard(self.source.make_guard(GuardBuilder.SEQUENCE_LENGTH))
            return [
                variables.LazyVariableTracker.create(
                    self.value[k],
                    source=GetItemSource(self.source, k),
                )
                for k in range(len(self.value))
            ]
        return super().unpack_var_sequence(tx)

    def next_variable(self, tx):
        return self.call_method(tx, "__next__", [], {})

    def is_supported_random(self):
        try:
            return self.value in self._supported_random_functions()
        except TypeError:
            # TypeError: unhashable type
            return False

    def call_function(
        self, tx, args: "List[VariableTracker]", kwargs: "Dict[str, VariableTracker]"
    ) -> "VariableTracker":
        from .. import trace_rules
        from .builder import VariableBuilder

        if (
            self.is_supported_random()
            and all(k.is_python_constant() for k in args)
            and all(v.is_python_constant() for v in kwargs.values())
        ):
            args = [x.as_python_constant() for x in args]
            kwargs = {k: v.as_python_constant() for k, v in kwargs.items()}
            random_call_index = len(tx.output.random_calls)
            example_value = self.value(*args, **kwargs)
            source = RandomValueSource(random_call_index)
            tx.output.random_calls.append((self.value, args, kwargs))
            # TODO: arguably, this should route to wrap_symint/wrap_symfloat
            # (currently hypothetical), but I'm not going to poke my hand in
            # this nest for now
            return VariableBuilder(tx, source).wrap_unspecialized_primitive(
                example_value
            )
        elif istype(self.value, types.MethodType):
            func = self.value.__func__
            obj = self.value.__self__
            if (
                func is torch.utils._contextlib._DecoratorContextManager.clone
                and variables.TorchCtxManagerClassVariable.is_matching_cls(
                    obj.__class__
                )
                and not (args or kwargs)
            ):
                return variables.TorchCtxManagerClassVariable(
                    obj.__class__
                ).call_function(tx, args, kwargs)

            if (
                func is torch.autograd.grad_mode.inference_mode.clone
                and obj.__class__ is torch.autograd.grad_mode.inference_mode
            ):
                # simulate the inference_mode.clone implementation
                var = variables.ConstantVariable(obj.mode)
                return variables.TorchCtxManagerClassVariable(
                    obj.__class__
                ).call_function(tx, [var], kwargs)

            if self.source is None:
                unimplemented(
                    "Sourceless UserDefinedObjectVariable method not supported"
                )
            func_src = AttrSource(self.source, "__func__")
            func_var = VariableBuilder(tx, func_src)(func)
            obj_src = AttrSource(self.source, "__self__")
            obj_var = VariableBuilder(tx, obj_src)(obj)
            return func_var.call_function(tx, [obj_var] + args, kwargs)
        elif (
            istype(self.value, functools.partial)
            and trace_rules.lookup(self.value.func)
            == variables.TorchInGraphFunctionVariable
            and all(
                variables.ConstantVariable.is_literal(v)
                for v in itertools.chain(self.value.args, self.value.keywords.values())
            )
        ):
            if self.source:
                install_guard(
                    AttrSource(self.source, "func").make_guard(GuardBuilder.ID_MATCH),
                    AttrSource(self.source, "args").make_guard(
                        GuardBuilder.CONSTANT_MATCH
                    ),
                    AttrSource(self.source, "keywords").make_guard(
                        GuardBuilder.CONSTANT_MATCH
                    ),
                )

            partial_args = [
                variables.ConstantVariable.create(v) for v in self.value.args
            ]
            partial_args.extend(args)
            partial_kwargs = {
                k: variables.ConstantVariable.create(v)
                for k, v in self.value.keywords.items()
            }
            partial_kwargs.update(kwargs)
            if is_utils_checkpoint(self.value.func):
                return build_checkpoint_variable().call_function(
                    tx, partial_args, partial_kwargs
                )
            return variables.TorchInGraphFunctionVariable(
                self.value.func
            ).call_function(tx, partial_args, partial_kwargs)
        elif callable(self.value):
            if self.source:
                install_guard(self.source.make_guard(GuardBuilder.FUNCTION_MATCH))
            return self.call_method(tx, "__call__", args, kwargs)

        return super().call_function(tx, args, kwargs)

    def _check_for_getattribute(self):
        if object_has_getattribute(self.value):
            unimplemented("UserDefinedObjectVariable with custom __getattribute__")

    def _check_for_getattr(self):
        return get_custom_getattr(self.value)

    def _getattr_static(self, name):
        if (
            isinstance(self.value, PyTreeSpec)
            or "__slots__" in self.value.__class__.__dict__
            or type(self.value) == threading.local
        ):
            try:
                cls_var = inspect.getattr_static(
                    self.value.__class__, name, NO_SUCH_SUBOBJ
                )
                if cls_var is not NO_SUCH_SUBOBJ and name not in self.value.__dict__:
                    # maybe user-defined @property that we need to inline
                    return cls_var
            except AttributeError:
                pass  # __slots__
            subobj = getattr(self.value, name)
        else:
            subobj = inspect.getattr_static(self.value, name)
        return subobj

    def has_key_in_generic_dict(self, tx, key):
        self._check_for_getattribute()
        if tx.output.side_effects.has_pending_mutation_of_attr(self, key):
            mutated_attr = tx.output.side_effects.load_attr(self, key, deleted_ok=True)
            return not isinstance(mutated_attr, variables.DeletedVariable)

        return key in self.value.__dict__

    def is_supported_nn_module_method(self, method):
        return torch._dynamo.config.inline_inbuilt_nn_modules and method in (
            torch.nn.Module.parameters,
        )

    def var_getattr(self, tx, name):
        from .. import trace_rules
        from . import ConstantVariable

        value = self.value
        source = AttrSource(self.source, name) if self.source else None
        self._check_for_getattribute()

        if tx.output.side_effects.has_pending_mutation_of_attr(self, name):
            return tx.output.side_effects.load_attr(self, name)

        if name == "__dict__":
            options = {"source": source}
            return variables.GetAttrVariable(self, name, **options)

        # TODO(anijain2305) - Investigate if we need specialization for more
        # dunder attrs. inspect.getattr_static does not return correct value for
        # them.
        if name == "__class__":
            options = {"source": source}
            return UserDefinedClassVariable(type(self.value), **options)

        try:
            subobj = self._getattr_static(name)
        except AttributeError:
            subobj = NO_SUCH_SUBOBJ
            getattr_fn = self._check_for_getattr()
            if isinstance(getattr_fn, types.FunctionType):
                # Dynamo is going to trace the __getattr__ function with
                # args=name. Set the source accordingly.
                if getattr_fn is unpatched_nn_module_getattr and isinstance(
                    self, variables.UnspecializedNNModuleVariable
                ):
                    # Manually trace out the nn module __getattr__ to avoid large compilation latency.
                    out = self.manually_trace_nn_module_getattr(tx, name)
                else:
                    new_source = None
                    if self.source:
                        new_source = AttrSource(self.source, "__getattr__")
                    out = variables.UserMethodVariable(
                        getattr_fn, self, source=new_source
                    ).call_function(tx, [ConstantVariable.create(name)], {})

                if self.source and getattr_fn is torch.nn.Module.__getattr__:
                    if isinstance(
                        out,
                        (
                            variables.UnspecializedNNModuleVariable,
                            variables.NNModuleVariable,
                        ),
                    ):
                        # nn_module_stack source is BC surface area. Ensure that
                        # mod._modules["linear"] is reflected as mod.linear for
                        # nn_module_stack.
                        out.set_nn_module_stack_source(
                            AttrSource(self.get_nn_module_stack_source(), name)
                        )
                return out

            elif getattr_fn is not None:
                unimplemented("UserDefined with non-function __getattr__")

        if isinstance(subobj, property):
            if self.source:
                # Read the class attribute to reach the property
                source = AttrSource(AttrSource(self.source, "__class__"), name)
                # Get the getter function
                source = AttrSource(source, "fget")
            return variables.UserMethodVariable(
                subobj.fget, self, source=source
            ).call_function(tx, [], {})
        elif isinstance(subobj, staticmethod):
            func = subobj.__get__(self.value)
            if source is not None:
                return trace_rules.lookup(func).create_with_source(func, source=source)
            else:
                return trace_rules.lookup(func)(func)
        elif isinstance(subobj, classmethod):
            return variables.UserMethodVariable(
                subobj.__func__, self.var_getattr(tx, "__class__"), source=source
            )
        elif inspect.ismethoddescriptor(subobj) and not is_wrapper_or_member_descriptor(
            subobj.__get__
        ):
            # Attribute has a __get__ method. Create a user defined object vt
            # for the subobj, and then trace the __get__ method.
            descriptor_var = UserDefinedObjectVariable(subobj, source=source)

            get_source = self.source
            if self.source:
                get_source = AttrSource(self.source, "__get__")

            # The arguments of the __get__ function are (self, instance, owner)
            # self - descriptor_var
            # instance - instance of the class, represented by self here
            # owner - class object
            owner_var = UserDefinedClassVariable(type(self.value))
            return variables.UserMethodVariable(
                subobj.__get__.__func__, descriptor_var, source=get_source
            ).call_function(tx, [descriptor_var, self, owner_var], {})
        elif isinstance(subobj, types.FunctionType) or (
            isinstance(subobj, types.MethodType)
            and isinstance(self.value, torch.nn.Module)
        ):
            if self.is_supported_nn_module_method(subobj):
                return variables.GetAttrVariable(self, name, source=source)

            # Since we get subobj via self._getattr_static, which may not trigger dynamic lookup.
            # Static lookup can't tell us it's a method or function correctly,
            # so we trigger dynamic lookup here to get the correct type.
            dynamic_subobj = getattr(self.value, name)

            while dynamic_subobj is subobj and hasattr(subobj, "_torchdynamo_inline"):
                subobj = subobj._torchdynamo_inline
                dynamic_subobj = subobj
                source = AttrSource(source, "_torchdynamo_inline") if source else None

            if isinstance(subobj, types.MethodType):
                if dynamic_subobj.__self__ is not self.value:
                    unimplemented("__self__ mismatch for bound method")
                func = subobj.__func__
            else:
                assert isinstance(subobj, types.FunctionType)
                func = subobj

            if inspect.ismethod(dynamic_subobj):
                return variables.UserMethodVariable(func, self, source=source)
            elif inspect.isfunction(dynamic_subobj):
                if is_utils_checkpoint(func):
                    return build_checkpoint_variable(source=source)
                elif source is not None:
                    return trace_rules.lookup(func).create_with_source(
                        func, source=source
                    )
                else:
                    return trace_rules.lookup(func)(func)

        if subobj is not NO_SUCH_SUBOBJ and not is_wrapper_or_member_descriptor(subobj):
            if source:
                return variables.LazyVariableTracker.create(subobj, source)
            else:
                from .builder import SourcelessBuilder

                return SourcelessBuilder.create(tx, subobj)

        options = {"source": source}
        return variables.GetAttrVariable(self, name, **options)

    def call_hasattr(self, tx, name: str) -> "VariableTracker":
        if tx.output.side_effects.is_attribute_mutation(self):
            try:
                result = tx.output.side_effects.load_attr(self, name, deleted_ok=True)
                return variables.ConstantVariable.create(
                    not isinstance(result, variables.DeletedVariable)
                )
            except KeyError:
                pass
        if self.source:
            install_guard(
                AttrSource(self.source, name).make_guard(GuardBuilder.HASATTR)
            )
        if self._check_for_getattribute():
            unimplemented("hasattr with custom __getattribute__")

        try:
            self._getattr_static(name)
            return variables.ConstantVariable.create(True)
        except AttributeError:
            # Now check in __getattr__ function
            getattr_fn = self._check_for_getattr()
            if isinstance(getattr_fn, types.FunctionType):
                # Dynamo is going to trace the __getattr__ function with
                # args=name. Set the source accordingly.
                new_source = None
                if self.source:
                    new_source = AttrSource(self.source, "__getattr__")
                try:
                    result = variables.UserMethodVariable(
                        getattr_fn, self, source=new_source
                    ).call_function(tx, [variables.ConstantVariable.create(name)], {})

                    return variables.ConstantVariable.create(
                        not isinstance(result, variables.DeletedVariable)
                    )
                except ObservedException:
                    return variables.ConstantVariable.create(False)
            elif getattr_fn is None:
                return variables.ConstantVariable.create(False)
            else:
                unimplemented("UserDefined with non-function __getattr__")

    def odict_getitem(self, tx, key):
        from .builder import VariableBuilder
        from .dicts import is_hashable

        # TODO this should probably be merged with the dict handling

        index = (
            key.source
            if is_hashable(key) and key.source is not None
            else key.as_python_constant()
        )

        return VariableBuilder(
            tx,
            ODictGetItemSource(self.source, index),
        )(collections.OrderedDict.__getitem__(self.value, key.as_python_constant()))


class SourcelessGraphModuleVariable(UserDefinedObjectVariable):
    def __init__(
        self,
        value,
        **kwargs,
    ):
        super().__init__(value, **kwargs)

    def call_method(
        self,
        tx,
        name,
        args: "List[VariableTracker]",
        kwargs: "Dict[str, VariableTracker]",
    ) -> "VariableTracker":
        fn_variable = variables.UserFunctionVariable(self.value.forward.__func__)
        args = [self] + args
        return tx.inline_user_function_return(
            fn_variable,
            args,
            kwargs,
        )


class WeakRefVariable(UserDefinedObjectVariable):
    _nonvar_fields = UserDefinedObjectVariable._nonvar_fields

    def __init__(self, value, **kwargs):
        super().__init__(value, **kwargs)

    def call_function(
        self, tx, args: "List[VariableTracker]", kwargs: "Dict[str, VariableTracker]"
    ) -> "VariableTracker":
        call_source = None
        referent = self.value()

        if self.source:
            from .builder import VariableBuilder

            call_source = WeakRefCallSource(self.source)
            return VariableBuilder(tx, call_source)(referent)
        else:
            from .builder import SourcelessBuilder

            return SourcelessBuilder.create(tx, referent)


class KeyedJaggedTensorVariable(UserDefinedObjectVariable):
    @staticmethod
    def is_matching_object(obj):
        mod = sys.modules.get("torchrec.sparse.jagged_tensor")
        return mod is not None and type(obj) is mod.KeyedJaggedTensor

    def __init__(self, value, **kwargs):
        from torchrec.sparse.jagged_tensor import KeyedJaggedTensor

        assert type(value) is KeyedJaggedTensor
        super().__init__(value, **kwargs)

    def var_getattr(self, tx, name):
        if (
            torch._dynamo.config.force_unspec_int_unbacked_size_like_on_torchrec_kjt
            and self.source is not None
            and name in ("_length_per_key", "_offset_per_key")
        ):
            with TracingContext.patch(force_unspec_int_unbacked_size_like=True):
                return super().var_getattr(tx, name)
        return super().var_getattr(tx, name)


class RemovableHandleClass:
    # Dummy class to pass to python_type of RemovableHandleVariable
    # Useful for isinstance check on hooks
    pass


class RemovableHandleVariable(VariableTracker):
    REMOVED = -1

    def __init__(
        self,
        mutable_local=None,
        # index of the registration in the side_effects owned register_hook/handle list, used during removal.
        idx=None,
        **kwargs,
    ):
        super().__init__(**kwargs)
        self.mutable_local = mutable_local
        self.idx = idx

    def call_method(self, tx, method_name, args, kwargs):
        if method_name == "remove":
            if self.idx != self.REMOVED:
                tx.output.side_effects.remove_hook(self.idx)
                self.idx = self.REMOVED
            return variables.ConstantVariable.create(None)
        super().call_method(tx, method_name, args, kwargs)

    def reconstruct(self, codegen):
        if self.idx == self.REMOVED:
            # Hook has already been removed, return a dummy handle
            codegen.add_push_null(
                lambda: codegen.load_import_from(
                    "torch._dynamo.utils", "invalid_removeable_handle"
                )
            )
            codegen.extend_output(create_call_function(0, False))
            return
        # unreachable due to codegen.add_cache() when the hook is installed
        super().reconstruct(codegen)

    def python_type(self):
        return RemovableHandleClass<|MERGE_RESOLUTION|>--- conflicted
+++ resolved
@@ -110,12 +110,7 @@
         return self.value in self._constant_fold_classes()
 
     def var_getattr(self, tx, name: str) -> "VariableTracker":
-<<<<<<< HEAD
-        from .. import trace_rules
-        from . import ConstantVariable
-=======
         from . import ConstantVariable, EnumVariable
->>>>>>> f4ba4953
         from .builder import SourcelessBuilder, VariableBuilder
 
         if name == "__name__":
@@ -137,22 +132,21 @@
                 return SourcelessBuilder(tx)(func)
         elif isinstance(obj, classmethod):
             return variables.UserMethodVariable(obj.__func__, self, source=source)
-<<<<<<< HEAD
-        elif inspect.ismemberdescriptor(obj) or inspect.isdatadescriptor(obj):
-            builder = (
-                VariableBuilder(tx, source)
-                if source
-                else functools.partial(SourcelessBuilder(), tx=tx)
-            )
-            return builder(value=obj.__get__(self.value))
-=======
+
         elif source:
             # __mro__ is a member in < 3.12, an attribute in >= 3.12
             if inspect.ismemberdescriptor(obj) or (
                 sys.version_info >= (3, 12) and name == "__mro__"
             ):
                 return VariableBuilder(tx, source)(obj.__get__(self.value))
->>>>>>> f4ba4953
+
+        elif inspect.ismemberdescriptor(obj) or inspect.isdatadescriptor(obj):
+            builder = (
+                VariableBuilder(tx, source)
+                if source
+                else functools.partial(SourcelessBuilder(), tx=tx)
+            )
+            return builder(value=obj.__get__(self.value))
 
         # Special handling of collections.OrderedDict.fromkeys()
         # Wrap it as GetAttrVariable(collections.OrderedDict, "fromkeys") to make it consistent with
