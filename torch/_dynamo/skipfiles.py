--- conflicted
+++ resolved
@@ -162,18 +162,6 @@
 }
 
 
-<<<<<<< HEAD
-    FILENAME_INLINELIST |= {
-        _module_dir(torch) + "distributed/algorithms/ddp_comm_hooks/default_hooks.py",
-        _module_dir(torch) + "distributed/_composable/replicate.py",
-    }
-
-# Include optimizer code for tracing
-FILENAME_INLINELIST |= {
-    inspect.getfile(obj)
-    for obj in torch.optim.__dict__.values()
-    if inspect.isclass(obj)
-=======
 # These are legacy workarounds, don't add new modules to this list.
 # Please use the MOD_INLINELIST instead to force inline functions under particular modules.
 LEGACY_MOD_INLINELIST = {
@@ -189,7 +177,6 @@
     "torch.ao.quantization.pt2e.utils",
     "torch.ao.quantization.quantizer.xnnpack_quantizer",
     "torch.optim",
->>>>>>> 66efbecf
 }
 
 if torch.distributed.is_available():
@@ -201,8 +188,8 @@
         "torch.distributed.tensor.parallel._data_parallel_utils",
         "torch.distributed.tensor.parallel._utils",
         "torch.distributed.tensor.parallel.style",
+        "torch.distributed._composable.replicate",
     }
-
 
 # Force inline functions under these modules, even they are in *_SKIPLIST.
 # We are using python module name instead of file or directory object to avoid circular dependency.
@@ -234,6 +221,8 @@
 if torch.distributed.is_available():
     MOD_INLINELIST.add("torch.distributed")
     MOD_INLINELIST.add("torch.distributed._functional_collectives")
+    MOD_INLINELIST.add("torch.distributed.algorithms.dpp_comm_hooks.default_hooks")
+    MOD_INLINELIST.add("torch.distributed._composable.replicate")
 
 
 # TODO: support adding bound method into this list
