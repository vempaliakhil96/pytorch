--- conflicted
+++ resolved
@@ -61,11 +61,7 @@
 
 # Defined in aten/src/ATen/native/PackedSequence.cpp
 def pad_sequence(
-<<<<<<< HEAD
-    sequences: list[Tensor],
-=======
-    sequences: Union[List[Tensor], Tuple[Tensor, ...]],
->>>>>>> 0eea2b39
+    sequences: list[Tensor] | tuple[Tensor, ...],
     batch_first: bool = False,
     padding_value: float = 0.0,
 ) -> Tensor: ...
