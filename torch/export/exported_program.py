--- conflicted
+++ resolved
@@ -572,14 +572,6 @@
     _preserve_ops: Tuple[torch._ops.OpOverload],
     joint_loss_index: Optional[int],
 ):
-<<<<<<< HEAD
-    from torch._dynamo import config as _dynamo_config
-    from torch._export.passes._node_metadata_hook import (
-        _node_metadata_hook,
-        _set_node_metadata_hook,
-    )
-=======
->>>>>>> f39e3cd0
     from torch._export.passes.lift_constants_pass import (
         ConstantAttrMap,
         lift_constants_pass,
