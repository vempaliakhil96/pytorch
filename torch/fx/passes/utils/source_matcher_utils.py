<<<<<<< HEAD
# mypy: allow-untyped-defs
=======
>>>>>>> 5d8b3d93
from dataclasses import dataclass, field
from torch.fx.graph import Graph
from torch.fx.node import Node
from torch.fx._compatibility import compatibility
from typing import Dict, List, Any, Type, Optional, Callable
import logging
import os


__all__ = ['get_source_partitions', 'check_subgraphs_connected', 'SourcePartition']

# Set`PYTORCH_MATCHER_LOGLEVEL=INFO` to see debug logs
def _init_logger() -> logging.Logger:
    logger = logging.getLogger(__name__)

    level = os.environ.get('PYTORCH_MATCHER_LOGLEVEL', 'WARNING').upper()
    logger.setLevel(level)
    console = logging.StreamHandler()
    formatter = logging.Formatter("%(filename)s > %(message)s")
    console.setFormatter(formatter)
    console.setLevel(level)
    # add the handlers to the logger
    logger.addHandler(console)
    logger.propagate = False
    return logger

logger = _init_logger()


@compatibility(is_backward_compatible=False)
@dataclass
class SourcePartition:
    # Nodes in a particular partition
    nodes: List[Node]

    # The source these nodes decomposed from
    source: Any

    # Nodes in the graph that are needed as inputs to the partition
    input_nodes: List[Node] = field(default_factory=list)

    # Nodes in the partition that are being used by nodes outside of the
    # partition
    output_nodes: List[Node] = field(default_factory=list)

    # Parameters that are being used
    params: List[Node] = field(default_factory=list)


@compatibility(is_backward_compatible=False)  # type: ignore[misc]
def get_source_partitions(
    graph: Graph,
    wanted_sources: List[Any],
    filter_fn: Optional[Callable[[Node], bool]] = None,
) -> Dict[Any, List[SourcePartition]]:
    """
    Args:
        graph: The graph we want to partition
        wanted_sources: List of sources of nodes that were decomposed from this
            source. This can be a function (ex. torch.nn.functional.linear) or a
            leaf module type (ex. torch.nn.Linear).

    Returns:
        Dictionary mapping sources that were given to a list of SourcePartitions
        that correspond to the list of nodes that were decomposed from the given
        source.
    """
    modules: Dict[Type, Dict[str, List[Node]]] = {}

    for node in graph.nodes:
        # The metadata source_fn should contain a tuple of a unique name for the
        # source, and the source function if the node is decomposed from a
        # function, or the type of module if the node is decomposed from a leaf
        # module

        if (torch_fn := node.meta.get("torch_fn", None)) is not None:
            node_fqn, source_fn = torch_fn
            source_fn_name = source_fn.split(".")[1]
            if source_fn_name in wanted_sources:
                diff_modules = modules.setdefault(source_fn_name, {})
                partition = diff_modules.setdefault(node_fqn, [])
                partition.append(node)


        if (source_fn_st := node.meta.get("source_fn_stack", None)) is not None:
            source_fn = source_fn_st[-1]
            if source_fn[1] in wanted_sources:
                diff_modules = modules.setdefault(source_fn[1], {})
                partition = diff_modules.setdefault(source_fn[0], [])
                partition.append(node)

    def make_partition(nodes: List[Node], module_type: Type) -> SourcePartition:
        input_nodes = set()
        output_nodes = set()
        params = set()
        for node in nodes:
            for arg in node.args:
                if isinstance(arg, Node) and arg not in nodes:
                    input_nodes.add(arg)

            if node.op == "get_attr":
                params.add(node)

            for user in node.users.keys():
                if user not in nodes:
                    output_nodes.add(node)

        return SourcePartition(
            nodes,
            module_type,
            list(input_nodes),
            list(output_nodes),
            list(params),  # type: ignore[arg-type]
        )

    ret: Dict[Type[Any], List[SourcePartition]] = {}

    if filter_fn:
        # for each partition, we apply filter_fn to filter out all partitions that doesn't satisfy the
        # filter condition
        filtered_modules = {}
        for tp, name_to_partition in modules.items():
            filtered_name_to_partition = {
                name: partition
                for name, partition in name_to_partition.items()
                if all(map(filter_fn, partition))
            }
            filtered_modules[tp] = filtered_name_to_partition
        modules = filtered_modules

    for k, v in modules.items():
        ret[k] = [make_partition(partition, k) for partition in v.values()]

    return ret


@compatibility(is_backward_compatible=False)  # type: ignore[misc]
def check_subgraphs_connected(subgraph1: SourcePartition, subgraph2: SourcePartition) -> bool:
    """
    Given two subgraphs A and B (in the form of a list of nodes), checks if
    A has nodes connecting to at least one node in B -- aka there exists a node
    in B that uses a node in A (not the other way around).
    """

    for node in reversed(subgraph1.nodes):
        for user in node.users.keys():
            if user in subgraph2.nodes:
                return True
    return False<|MERGE_RESOLUTION|>--- conflicted
+++ resolved
@@ -1,7 +1,3 @@
-<<<<<<< HEAD
-# mypy: allow-untyped-defs
-=======
->>>>>>> 5d8b3d93
 from dataclasses import dataclass, field
 from torch.fx.graph import Graph
 from torch.fx.node import Node
