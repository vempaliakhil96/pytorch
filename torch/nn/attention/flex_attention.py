--- conflicted
+++ resolved
@@ -798,11 +798,8 @@
     score_mod: Optional[_score_mod_signature] = None,
     block_mask: Optional[BlockMask] = None,
     scale: Optional[float] = None,
-<<<<<<< HEAD
     enable_gqa: bool = False,
-=======
     kernel_options: Optional[Dict[str, Any]] = None,
->>>>>>> 618e2c9d
 ) -> Tensor:
     r"""This function implements scaled dot product attention with an arbitrary attention score modification function.
 
@@ -837,11 +834,8 @@
         block_mask (Optional[BlockMask]): BlockMask object that controls the blocksparsity pattern of the attention.
         scale (Optional[float]): Scaling factor applied prior to softmax. If
         none, the default value is set to :math`\frac{1}{\sqrt{E}}`
-<<<<<<< HEAD
         enable_gqa (bool): If set to True, Grouped Query Attention (GQA) is enabled, by default it is set to False.
-=======
         kernel_options (Optional[Dict[str, Any]]): Options to pass into the Triton kernels.
->>>>>>> 618e2c9d
 
     Returns:
         output (Tensor): Attention output; shape :math:`(B, Hq, L, Ev)`.
