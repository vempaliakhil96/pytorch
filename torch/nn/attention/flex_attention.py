--- conflicted
+++ resolved
@@ -886,11 +886,7 @@
         with torch._dynamo.utils.disable_cache_limit():
             with _temp_remove_pre_dispatch_torch_function_mode():
                 out, _ = torch.compile(
-<<<<<<< HEAD
                     _flex_attention_hop_wrapper, backend="eager", fullgraph=True
-                )(query, key, value, score_mod, block_mask.as_tuple(), scale=scale)
-=======
-                    flex_attention_hop, backend="eager", fullgraph=True
                 )(
                     query,
                     key,
@@ -900,5 +896,4 @@
                     scale,
                     kernel_options,
                 )
->>>>>>> 7ad9d1b1
                 return out