--- conflicted
+++ resolved
@@ -10,7 +10,6 @@
 import operator
 import os
 import pprint
-import sys
 import textwrap
 import typing
 from typing import (
@@ -1102,20 +1101,17 @@
     def get_producer_subnode_for(
         self, consumer: BaseSchedulerNode
     ) -> Optional[BaseSchedulerNode]:
+        producers = []
         for rd in consumer.read_writes.reads:
-<<<<<<< HEAD
-            if rd.name not in self.scheduler.name_to_buf:
-                continue
-
-            node_name = self.scheduler.name_to_buf[rd.name].defining_op.get_name()
-            if node_name in self.name_to_node:
-                return self.name_to_node[node_name]
-=======
             if rd.name in self.name_to_node:
                 producers.append(self.name_to_node[rd.name])
->>>>>>> 3f031b96
-
-        return None
+
+        # Don't permit fusion if there are multiple subnodes
+        # that this consumer reads from
+        if len(producers) == 1:
+            return producers[0]
+        else:
+            return None
 
     @classmethod
     def can_fuse(cls, producer: BaseSchedulerNode, consumer: BaseSchedulerNode) -> bool:
@@ -1315,44 +1311,12 @@
     At codegen time, this scheduler node will be unpacked and codegen is called on each constituent node.
     """
 
-<<<<<<< HEAD
-=======
     snodes: List[BaseSchedulerNode]
 
->>>>>>> 3f031b96
     @classmethod
     def create(cls, snodes: List[BaseSchedulerNode]) -> GroupedSchedulerNode:
         scheduler = snodes[0].scheduler
         assert all(node.scheduler is scheduler for node in snodes)
-<<<<<<< HEAD
-        return cls(scheduler, snodes)  # type: ignore[arg-type]
-
-    def __init__(self, scheduler: Scheduler, snodes: List[BaseSchedulerNode]) -> None:
-        # NB: No need to call super().__init__() because we don't need to re-use any of its logic.
-
-        assert not any(isinstance(x, FusedSchedulerNode) for x in snodes)
-        self.snodes = snodes
-        self.scheduler = scheduler
-        for snode in snodes:
-            scheduler.name_to_fused_node[snode.get_name()] = self
-        self.node = None
-        self.ancestors = set.union(
-            *[x.ancestors for x in snodes if x.ancestors is not None]
-        )
-
-        self.set_read_writes(
-            dependencies.ReadWrites.merge_list([x.read_writes for x in snodes])
-        )
-
-        self.unmet_dependencies = {
-            dep
-            for dep in set.union(*[x.unmet_dependencies for x in snodes])
-            if dep.name not in self.get_buffer_names()
-        } - self.read_writes.writes
-
-        self.min_order = sys.maxsize
-        self.max_order = -sys.maxsize
-=======
         grouped_snode = cls(scheduler, snodes)  # type: ignore[arg-type]
         for snode in snodes:
             scheduler.name_to_fused_node[snode.get_name()] = grouped_snode
@@ -1372,7 +1336,6 @@
             self.scheduler.name_to_fused_node[snode.get_name()] = snode
         del self.scheduler.name_to_fused_node[self.get_name()]
         return self.scheduler.fuse_nodes(self.snodes)
->>>>>>> 3f031b96
 
     @cache_on_self
     def get_name(self) -> str:
@@ -1381,26 +1344,11 @@
     def get_first_name(self) -> str:
         return self.snodes[0].get_name()
 
-<<<<<<< HEAD
-    @cache_on_self
-    def get_buffer_names(self) -> Set[str]:
-        return set.union(*[x.get_buffer_names() for x in self.snodes])
-
-    # GroupedSchedulerNode specific methods
-    @classmethod
-    def can_fuse(cls, producer: BaseSchedulerNode, consumer: BaseSchedulerNode) -> bool:
-        return False
-
-    def add_fake_dep(self, name: Dep) -> None:
-        self.set_read_writes(self.read_writes.with_read(name))
-
-=======
     @classmethod
     def can_fuse(cls, producer: BaseSchedulerNode, consumer: BaseSchedulerNode) -> bool:
         # GroupedSchedulerNode cannot be fused with another node
         return False
 
->>>>>>> 3f031b96
 
 def pick_loop_order(
     stride_lengths: List[List[int]],
@@ -1545,13 +1493,8 @@
         self.create_foreach_nodes()
         self.nodes = self.topological_sort_schedule(self.nodes)
         self.logged_slow_fusion: Set[Tuple[str, str]] = set()
-<<<<<<< HEAD
-        if config.pre_fusion_custom_pass is not None:
-            self.nodes = config.pre_fusion_custom_pass(self.nodes)
-=======
         if config._pre_fusion_custom_pass is not None:
             self.nodes = config._pre_fusion_custom_pass(self.nodes)
->>>>>>> 3f031b96
         self.nodes = self.fuse_nodes(self.nodes)
         self.finalize_multi_template_buffers()
         if config.reorder_for_compute_comm_overlap:
@@ -1899,12 +1842,9 @@
                 result.append(n)
 
         for node in nodes:
-<<<<<<< HEAD
-=======
             for name in node.get_names():
                 name_to_node[name] = node
         for node in nodes:
->>>>>>> 3f031b96
             visit(node)
         return result
 
@@ -1952,18 +1892,6 @@
 
     def process_grouped_nodes(self) -> None:
         """
-<<<<<<< HEAD
-        Fuse within each GroupedSchedulerNode, and then unpack the grouped node into regular nodes.
-        """
-        new_nodes = []
-        for node in self.nodes:
-            if isinstance(node, GroupedSchedulerNode):
-                for sub_node in node.snodes:
-                    self.name_to_fused_node[sub_node.get_name()] = sub_node
-                new_nodes.extend(self.fuse_nodes(node.snodes))
-            else:
-                new_nodes.append(node)
-=======
         Unpack GroupedSchedulerNode into regular nodes.
         """
         new_nodes: List[BaseSchedulerNode] = []
@@ -1971,7 +1899,6 @@
             new_nodes.extend(
                 node.unpack() if isinstance(node, GroupedSchedulerNode) else [node]
             )
->>>>>>> 3f031b96
         self.nodes = new_nodes
 
     def benchmark_fused_nodes(
@@ -2449,13 +2376,7 @@
             why("template epilogue not satisfied")
             return False
 
-<<<<<<< HEAD
-        if (
-            node1.get_buffer_names() | node2.get_buffer_names()
-        ) & V.graph.no_fuse_buffer_names:
-=======
         if (node1.get_names() | node2.get_names()) & V.graph.no_fuse_buffer_names:
->>>>>>> 3f031b96
             why("fusion for buffer explicit disabled")
             return False
 
