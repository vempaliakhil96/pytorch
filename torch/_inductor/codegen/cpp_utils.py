--- conflicted
+++ resolved
@@ -11,7 +11,7 @@
 
 import torch
 from torch.utils._sympy.symbol import symbol_is_type, SymT
-<<<<<<< HEAD
+
 from torch.utils._sympy.value_ranges import ValueRanges
 from .. import ir
 from ..utils import IndentedBuffer, sympy_index_symbol_with_prefix, sympy_subs
@@ -25,13 +25,6 @@
     KernelArgs,
     OptimizationContext,
 )
-=======
-
-from .. import ir
-from ..utils import IndentedBuffer, sympy_index_symbol_with_prefix, sympy_subs
-from ..virtualized import V
-from .common import CSEVariable, ExprPrinter, Kernel, KernelArgs
->>>>>>> c2425a3b
 
 
 DTYPE_TO_CPP = {
