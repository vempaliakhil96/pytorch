# mypy: allow-untyped-defs
import contextlib
import copy
import functools
import math
import sys
from collections import namedtuple
from typing import Any, Callable, Dict, List, Optional, Set, Tuple
from unittest.mock import patch

import sympy

import torch
from torch.utils._sympy.symbol import symbol_is_type, SymT
from torch.utils._sympy.value_ranges import ValueRanges

from torch.utils._sympy.value_ranges import ValueRanges
from .. import ir
from ..utils import IndentedBuffer, sympy_index_symbol_with_prefix, sympy_subs
from ..virtualized import ops, OpsValue, V
<<<<<<< HEAD

=======
>>>>>>> e7b870c8
from .common import (
    CSEVariable,
    deduce_output_dtype_by_name,
    ExprPrinter,
    Kernel,
    KernelArgs,
    OptimizationContext,
)


DTYPE_TO_CPP = {
    torch.float32: "float",
    torch.float64: "double",
    torch.float16: "half",
    torch.int64: "int64_t",
    torch.int32: "int32_t",
    torch.int16: "int16_t",
    torch.int8: "int8_t",
    torch.uint64: "uint64_t",
    torch.uint32: "uint32_t",
    torch.uint16: "uint16_t",
    torch.uint8: "uint8_t",
    torch.bool: "bool",
    torch.bfloat16: "bfloat16",
    torch.complex64: "c10::complex<float>",
    torch.float8_e4m3fn: "float8_e4m3fn",
    torch.float8_e5m2: "float8_e5m2",
}

DTYPE_TO_ATEN = {
    torch.float32: "at::kFloat",
    torch.float64: "at::kDouble",
    torch.float16: "at::kHalf",
    torch.int64: "at::kLong",
    torch.int32: "at::kInt",
    torch.int16: "at::kShort",
    torch.int8: "at::kChar",
    torch.uint64: "at::kUInt64",
    torch.uint32: "at::kUInt32",
    torch.uint16: "at::kUInt16",
    torch.uint8: "at::kByte",
    torch.uint32: "at::kUInt32",
    torch.uint64: "at::kUInt64",
    torch.bool: "at::kBool",
    torch.bfloat16: "at::kBFloat16",
    torch.complex32: "at::kComplexHalf",
    torch.complex64: "at::kComplexFloat",
    torch.complex128: "at::kComplexDouble",
    torch.float8_e4m3fn: "at::kFloat8_e4m3fn",
    torch.float8_e5m2: "at::kFloat8_e5m2",
    torch.float8_e4m3fnuz: "at::kFloat8_e4m3fnuz",
    torch.float8_e5m2fnuz: "at::kFloat8_e5m2fnuz",
}

DEVICE_TO_ATEN = {
    "cpu": "at::kCPU",
    "cuda": "at::kCUDA",
}

LAYOUT_TO_ATEN = {
    torch.strided: "at::kStrided",
    torch._mkldnn: "at::kMkldnn",  # type: ignore[attr-defined]
}

_IS_WINDOWS = sys.platform == "win32"

INDEX_TYPE = "int64_t" if _IS_WINDOWS else "long"

GemmBlocking = namedtuple("GemmBlocking", ["block_m", "block_n", "block_k"])


def get_promote_dtype(args):
    return (
        functools.reduce(
            torch.promote_types,  # type: ignore[arg-type]
            [n.dtype for n in args if isinstance(n, CppCSEVariable)],
        )
        if all(n.dtype is not None for n in args if isinstance(n, CppCSEVariable))
        else None  # not enough info to calculate the promote dtype
    )


def promote_args(new_args):
    def promote_arg(arg, promote_type):
        if (
            isinstance(arg, CppCSEVariable)
            and arg.dtype
            and promote_type
            and arg.dtype != promote_type
        ):
            arg = ops.to_dtype(arg, promote_type)
            arg = arg.value if isinstance(arg, OpsValue) else arg
            arg.dtype = promote_type
        return arg

    promote_type = get_promote_dtype(new_args)
    promote_fn = functools.partial(
        promote_arg,
        promote_type=promote_type,
    )
    if (
        all(
            new_arg.dtype is not None
            for new_arg in new_args
            if isinstance(new_arg, CppCSEVariable)
        )
        and promote_type
    ):
        new_args = list(map(promote_fn, new_args))
    return new_args


def get_opt_ctx(node: torch.fx.Node) -> OptimizationContext:
    return node.meta.get(OptimizationContext.key, None)


def get_current_node_opt_ctx() -> OptimizationContext:
    assert V.interpreter.current_node
    return get_opt_ctx(V.interpreter.current_node)


def deduce_dtype_for_cpp_cse_variable(name, *args, **kwargs):
    if (
        output_dtype := deduce_output_dtype_by_name(
            name,
            *args,
            **kwargs,
        )
    ) is not None:
        return output_dtype
    elif name == "masked":
        # <TODO> Leslie: perhaps we can also deduce the masked dtype by
        # inputs' CppCseVariable like other. Let's check it if any
        # unexpected failures.
        assert (
            hasattr(V.interpreter, "current_node")
            and V.interpreter.current_node.target.startswith("masked_subblock")
            and get_current_node_opt_ctx() is not None
        )
        return get_current_node_opt_ctx().dtype
    else:
        # deduce output dtype by inputs' dtype
        assert all(
            arg.dtype is not None for arg in args if isinstance(arg, CppCSEVariable)
        )
        return functools.reduce(
            torch.promote_types,  # type: ignore[arg-type]
            [arg.dtype for arg in args if isinstance(arg, CppCSEVariable)],
        )


class CppCSEVariable(CSEVariable):
<<<<<<< HEAD
    def __init__(self, name, bounds: ValueRanges[Any]):
=======
    def __init__(self, name, bounds: ValueRanges[Any]) -> None:
>>>>>>> e7b870c8
        super().__init__(name, bounds)
        self.is_vec = False
        self.dtype: Optional[torch.dtype] = None
        self.dependent_itervars: Set[sympy.Symbol] = set()

<<<<<<< HEAD
    def __repr__(self):
=======
    def __repr__(self) -> str:
>>>>>>> e7b870c8
        return (
            f"CppCSEVariable(name: {self.name}, bounds: {self.bounds}, is_vec: {self.is_vec}, dtype: {self.dtype}, "
            f"dependent_itervars: {self.dependent_itervars})"
        )

    def update_on_args(self, name, args, kwargs):
        if name == "load":
            # args[2] is index
            self._set_dependent_itervars(args[2])
        else:
            # propagate relevant itervars and is_vec from args
            self.dependent_itervars.update(
                *[
                    arg.dependent_itervars
                    for arg in args
                    if isinstance(arg, CppCSEVariable)
                ]
            )
            if name == "index_expr":
                self._set_dependent_itervars(args[0])
            if any(arg.is_vec for arg in args if isinstance(arg, CppCSEVariable)):
                self.is_vec = True
        # NOTE [Deduce dtype of CppCSEVariable at runtime]
        self.dtype = deduce_dtype_for_cpp_cse_variable(name, *args, **kwargs)
        assert self.dtype is not None

    def _set_dependent_itervars(self, index: sympy.Expr):
        """
        Set the relevant itervars for this variable based on the `index` expression.
        This includes the itervars directly used in the `index` as well as relevant itervars
        of other cse variables used in the `index`.
        """
        for s in index.free_symbols:
            if s in V.kernel.itervars:
                self.dependent_itervars.add(s)  # type: ignore[arg-type]
            elif s.name in V.kernel.cse.varname_map:  # type: ignore[attr-defined]
                self.dependent_itervars.update(
                    V.kernel.cse.varname_map[s.name].dependent_itervars  # type: ignore[attr-defined]
                )

    def depends_on(self, itervar: sympy.Symbol):
        return itervar in self.dependent_itervars


class CppPrinter(ExprPrinter):
    def _print_Integer(self, expr):
        return f"{int(expr)}LL" if _IS_WINDOWS else f"{int(expr)}L"

    def _print_Where(self, expr):
        c = self.paren(self.doprint(expr.args[0]))
        p = self.paren(self.doprint(expr.args[1]))
        q = self.paren(self.doprint(expr.args[2]))
        return f"{c} ? {p} : {q}"

    def _print_ModularIndexing(self, expr):
        x, div, mod = expr.args
        x = self.paren(self.doprint(x))
        if div != 1:
            div = self.paren(self.doprint(div))
            if expr.is_integer:
                x = f"c10::div_floor_integer({x}, {div})"
            else:
                x = f"c10::div_floor_floating(static_cast<double>({x}), static_cast<double>({div}))"
        mod = self.paren(self.doprint(mod))
        return f"static_cast<{INDEX_TYPE}>({x}) % static_cast<{INDEX_TYPE}>({mod})"

    def _print_FloorDiv(self, expr):
        x, div = expr.args
        x = self.paren(self.doprint(x))
        div = self.paren(self.doprint(div))
        if expr.is_integer:
            return f"c10::div_floor_integer({x}, {div})"
        return f"c10::div_floor_floating(static_cast<double>({x}), static_cast<double>({div}))"

    def _print_floor(self, expr):
        assert len(expr.args) == 1
        r = f"std::floor({self._print(expr.args[0])})"
        return f"static_cast<{INDEX_TYPE}>({r})" if expr.is_integer else r

    def _print_FloorToInt(self, expr):
        assert len(expr.args) == 1
        r = f"std::floor({self._print(expr.args[0])})"
        return f"static_cast<{INDEX_TYPE}>({r})" if expr.is_integer else r

    def _print_TruncToInt(self, expr):
        assert len(expr.args) == 1
        r = f"std::trunc({self._print(expr.args[0])})"
        return f"static_cast<{INDEX_TYPE}>({r})"

    def _print_TruncToFloat(self, expr):
        assert len(expr.args) == 1
        return f"std::trunc({self._print(expr.args[0])})"

    def _print_ToFloat(self, expr):
        assert len(expr.args) == 1
        return f"static_cast<double>({self._print(expr.args[0])})"

    # TODO: This is wrong if one of the inputs is negative.  This is hard to
    # tickle though, as the inputs are typically positive (and if we can prove
    # they are positive, we will have used Mod instead, for which this codegen
    # is right).
    def _print_PythonMod(self, expr):
        return " % ".join(map(self.paren, map(self._print, expr.args)))

    def _print_CMod(self, expr):
        return " % ".join(map(self.paren, map(self._print, expr.args)))

    def _print_IntTrueDiv(self, expr):
        lhs, rhs = expr.args
        # TODO: This is only accurate up to 2**53
        return f"static_cast<double>({self._print(lhs)}) / static_cast<double>({self._print(rhs)})"

    # TODO: PowByNatural: we need to implement our own int-int pow.  Do NOT
    # use std::pow, that operates on floats
    def _print_PowByNatural(self, expr):
        raise NotImplementedError(
            f"_print_PowByNatural not implemented for {type(self)}"
        )

    def _print_FloatTrueDiv(self, expr):
        lhs, rhs = expr.args
        return f"{self.paren(self._print(lhs))} / {self.paren(self._print(rhs))}"

    def _print_FloatPow(self, expr):
        base, exp = expr.args
        return f"std::pow({self._print(base)}, {self._print(exp)})"

    def _print_Pow(self, expr):
        # Uses float constants to perform FP div
        base, exp = expr.args
        base = self._print(base)

        if exp == 0.5 or exp == -0.5:
            return f"std::sqrt({base})" if exp == 0.5 else f"1.0/std::sqrt({base})"
        if exp.is_integer:
            exp = int(exp)
            if exp > 0:
                r = "*".join([self.paren(base)] * exp)
            elif exp < 0:
                r = "1.0/" + self.paren("*".join([self.paren(base)] * abs(exp)))
            else:  # exp == 0
                r = "1.0"

            return f"static_cast<{INDEX_TYPE}>({r})" if expr.is_integer else r
        else:
            # TODO: float vs double
            return f"std::pow({base}, {float(exp)})"

    def _print_Rational(self, expr):
        # Uses float constants to perform FP div
        if expr.q == 1:
            r = f"{expr.p}"
        else:
            r = f"{expr.p}.0/{expr.q}.0"
        return f"static_cast<{INDEX_TYPE}>({r})" if expr.is_integer else r

    def _print_ceiling(self, expr):
        assert len(expr.args) == 1
        r = f"std::ceil({self._print(expr.args[0])})"
        return f"static_cast<{INDEX_TYPE}>({r})" if expr.is_integer else r

    def _print_CeilToInt(self, expr):
        assert len(expr.args) == 1
        r = f"std::ceil({self._print(expr.args[0])})"
        return f"static_cast<{INDEX_TYPE}>({r})" if expr.is_integer else r

    def _print_Min(self, expr):
        args = [self._print(a) for a in expr.args]
        if len(args) == 2:
            return f"std::min({args[0]}, {args[1]})"
        else:
            # Initializer list overload
            il = "{" + ", ".join(args) + "}"
            return f"std::min({il})"

    def _print_Max(self, expr):
        args = [self._print(a) for a in expr.args]
        if len(args) == 2:
            return f"std::max({args[0]}, {args[1]})"
        else:
            # Initializer list overload
            il = "{" + ", ".join(args) + "}"
            return f"std::max({il})"

    def _print_Abs(self, expr):
        assert len(expr.args) == 1
        return f"std::abs({self._print(expr.args[0])})"

    def _print_OpaqueUnaryFn_cos(self, expr):
        assert len(expr.args) == 1
        return f"std::cos({self._print(expr.args[0])})"

    def _print_OpaqueUnaryFn_cosh(self, expr):
        assert len(expr.args) == 1
        return f"std::cosh({self._print(expr.args[0])})"

    def _print_OpaqueUnaryFn_acos(self, expr):
        assert len(expr.args) == 1
        return f"std::acos({self._print(expr.args[0])})"

    def _print_OpaqueUnaryFn_sin(self, expr):
        assert len(expr.args) == 1
        return f"std::sin({self._print(expr.args[0])})"

    def _print_OpaqueUnaryFn_sinh(self, expr):
        assert len(expr.args) == 1
        return f"std::sinh({self._print(expr.args[0])})"

    def _print_OpaqueUnaryFn_asin(self, expr):
        assert len(expr.args) == 1
        return f"std::asin({self._print(expr.args[0])})"

    def _print_OpaqueUnaryFn_tan(self, expr):
        assert len(expr.args) == 1
        return f"std::tan({self._print(expr.args[0])})"

    def _print_OpaqueUnaryFn_tanh(self, expr):
        assert len(expr.args) == 1
        return f"std::tanh({self._print(expr.args[0])})"

    def _print_OpaqueUnaryFn_atan(self, expr):
        assert len(expr.args) == 1
        return f"std::atan({self._print(expr.args[0])})"

    def _print_OpaqueUnaryFn_sqrt(self, expr):
        return f"std::sqrt({self._print(expr.args[0])})"

    def _print_RoundToInt(self, expr):
        assert len(expr.args) == 1
        # TODO: dispatch to llrint depending on index type
        return f"std::lrint({self._print(expr.args[0])})"

    def _print_RoundDecimal(self, expr):
        assert len(expr.args) == 2
        number, ndigits = expr.args
        if number.is_integer:
            # ndigits < 0 should have been filtered by the sympy function
            assert ndigits < 0
            raise ValueError(
                f"For integer inputs, only non-negative ndigits are currently supported, but got {ndigits}."
            )
        return f"static_cast<double>(std::nearbyint(1e{ndigits} * {self.paren(self._print(number))}) * 1e{-ndigits})"

    def _print_BooleanTrue(self, expr):
        return "true"

    def _print_BooleanFalse(self, expr):
        return "false"


# A function to print, useful for printing sympy symbols.
cexpr = CppPrinter().doprint


def cexpr_index(index):
    return f"static_cast<{INDEX_TYPE}>({cexpr(index)})"


def value_to_cpp(value, cpp_type):
    if value == float("-inf"):
        return f"-std::numeric_limits<{cpp_type}>::infinity()"
    elif value == float("inf"):
        return f"std::numeric_limits<{cpp_type}>::infinity()"
    elif isinstance(value, bool):
        return f"static_cast<{cpp_type}>({str(value).lower()})"
    elif math.isnan(value):
        return f"std::numeric_limits<{cpp_type}>::quiet_NaN()"
    else:
        return f"static_cast<{cpp_type}>({repr(value)})"


def rewrite_index_for_function(
    localize_buffer_handler: "LocalizeBufferHandler",
    index: sympy.Expr,
    global_buf_name: str,
):
    # Local buffer at the inner dimensions
    snode = V.graph.scheduler.name_to_buf[global_buf_name].defining_op
    local_buf = localize_buffer_handler.global_to_local[global_buf_name]
    scheduler_nodes = snode.get_nodes()
    _, (group, reduction_group) = max(
        scheduler_nodes, key=lambda x: int(x.is_reduction())
    ).group
    call_ranges = tuple(group) + tuple(reduction_group)
    indices_to_keep = [
        f"x{len(call_ranges) - (idx + 1)}"
        for idx in range(len(local_buf.get_layout().size))
    ]
    sorted_symbols = sorted(index.free_symbols, key=lambda s: s.name)  # type: ignore[attr-defined]
    replacements = {}
    for x in sorted_symbols:
        if x.name.startswith("x") and x.name not in indices_to_keep:  # type: ignore[attr-defined]
            # Only keep index used by local buffer
            replacements[x] = sympy.core.numbers.Zero()
    index = sympy_subs(index, replacements)  # type: ignore[arg-type]
    return index


def rewrite_index_for_nodes(
    localize_buffer_handler: "LocalizeBufferHandler",
    index: sympy.Expr,
    global_buf_name: str,
):
    used_vars = {s for s in index.free_symbols if symbol_is_type(s, SymT.INDEX)}
    index_vars = []
    local_buf = localize_buffer_handler.global_to_local[global_buf_name]
    for i in range(len(local_buf.get_size())):
        var = sympy_index_symbol_with_prefix(SymT.INDEX, i)
        index_vars.append(var if var in used_vars else 0)
    index = local_buf.layout.make_indexer()(index_vars)
    return index


class LocalizeBufferHandler(V.WrapperHandler):  # type: ignore[name-defined]
    def __init__(
        self,
        inner,
        global_to_local: Dict[str, ir.Buffer],
        rewrite_index: Callable[["LocalizeBufferHandler", sympy.Expr, str], sympy.Expr],
    ) -> None:
        super().__init__(inner)
        self.global_to_local = global_to_local
        self.rewrite_index = rewrite_index

    def localize(self, name: str, index: sympy.Expr):
        if self.global_to_local and name in self.global_to_local:
            assert self.rewrite_index is not None
            index = self.rewrite_index(self, index, name)
            name = self.global_to_local[name].get_name()
        return name, index

    def load(self, name: str, index: sympy.Expr):
        return self._inner.load(*self.localize(name, index))

    def store(self, name, index, value, mode=None):
        local_buffer_name, local_buffer_index = self.localize(name, index)
        res = self._inner.store(local_buffer_name, local_buffer_index, value, mode)
        if (
            self.global_to_local
            and name in self.global_to_local
            and isinstance(V.kernel, Kernel)
        ):
            # Remove name of local buffer from Kernel.store_buffer_names
            # local_buffer_name is added to Kernel.store_buffer_names in Kernel.CSEProxy.store.
            V.kernel.store_buffer_names.discard(local_buffer_name)
        return res

    def store_reduction(self, name, index, value):
        return self._inner.store_reduction(*self.localize(name, index), value)


class LocalBufferContext:
    """
    This class creates a context that helps to generate code involving Inductor IR with
    function local buffers. These buffers are constructed during the codegen process and
    are used to store intermediate results such as local accumulators. We do not want to
    add them to `V.graph` since they are not global and we do not want to add them as
    function arguments either. So we patch the codegen processes under this scope to support
    these buffers without exposure to the outside world.
    """

    def __init__(self, kernel_args: KernelArgs) -> None:
        self.kernel_args = kernel_args
        self.exit_stack = contextlib.ExitStack()
        # map local buffer name to local buffer
        self.local_buffers: Dict[str, ir.Buffer] = {}
        # map global buffer name to global buffer
        self.global_buffers: Dict[str, ir.Buffer] = {}
        # map global buffer name to local buffer
        self.global_to_local: Dict[str, ir.Buffer] = {}

    def __enter__(self):
        self.exit_stack.__enter__()
        original_get_dtype = V.graph.get_dtype

        def get_dtype(name):
            if name in self.local_buffers:
                return self.local_buffers[name].get_dtype()
            return original_get_dtype(name)

        self.exit_stack.enter_context(patch.object(V.graph, "get_dtype", get_dtype))

        original_input = self.kernel_args.input

        def input(name):
            if name in self.local_buffers:
                return name
            return original_input(name)

        self.exit_stack.enter_context(patch.object(self.kernel_args, "input", input))

        original_output = self.kernel_args.output

        def output(name):
            if name in self.local_buffers:
                return name
            return original_output(name)

        self.exit_stack.enter_context(patch.object(self.kernel_args, "output", output))

        # Set current LocalBufferContext into V
        self.exit_stack.enter_context(V.set_local_buffer_context(self))

        return self

    def __exit__(self, exc_type, exc_val, exc_tb):
        self.local_buffers.clear()
        self.exit_stack.__exit__(exc_type, exc_val, exc_tb)

    def add_local_buffer(
        self, local_buffer: ir.Buffer, global_buffers: Optional[List[ir.Buffer]] = None
    ):
        assert local_buffer.get_name() not in self.local_buffers
        self.local_buffers[local_buffer.get_name()] = local_buffer
        if global_buffers:
            for global_buffer in global_buffers:
                global_buffer_name = global_buffer.get_name()
                assert (
                    global_buffer_name not in self.global_buffers
                    and global_buffer_name not in self.global_to_local
                )
                self.global_buffers[global_buffer_name] = global_buffer
                self.global_to_local[global_buffer_name] = local_buffer
                V.graph.removed_buffers.add(global_buffer_name)

    def localize_function(
        self,
        fn: Callable[..., Any],
        rewrite_index: Callable[
            ["LocalizeBufferHandler", sympy.Expr, str], sympy.Expr
        ] = rewrite_index_for_function,
    ):
        def inner(*args, **kwargs):
            with V.set_ops_handler(
                LocalizeBufferHandler(
                    V.get_ops_handler(),
                    global_to_local=self.global_to_local,
                    rewrite_index=rewrite_index,
                )
            ):
                return fn(*args, **kwargs)

        return inner

    def localize_nodes(
        self,
        nodes: List[ir.IRNode],
        rewrite_index: Callable[
            ["LocalizeBufferHandler", sympy.Expr, str], sympy.Expr
        ] = rewrite_index_for_nodes,
    ) -> List[ir.IRNode]:
        """
        Given `local_buf` and `global_buf` registered in current `LocalBufferContext`
        though the method of `add_local_buffer`, localizes the `global_buf` to `local_buf`
        for the given `nodes` and returns a new list of IR nodes that work on `local_buf`
        instead of `global_buf`, i.e., all the loads and stores are redirected to
        `local_buf`. This helps the fused loops to work on smaller-sized local buffers
        for better data locality.

        The the data access of `local_buf` is assumed to be contiguous with the
        same order as the `global_buf`.
        """
        assert len(nodes) > 0

        def wrap_inner_fn_for_node(node: ir.IRNode):
            loops = node.data if isinstance(node, ir.ComputedBuffer) else node
            assert isinstance(loops, ir.Loops)
            new_loops = copy.copy(loops)
            if isinstance(node, ir.ComputedBuffer):
                new_node = ir.ComputedBuffer(
                    node.get_name(), node.get_layout(), new_loops
                )
            else:
                new_node = new_loops  # type: ignore[assignment]

            new_loops.inner_fn = self.localize_function(
                new_loops.inner_fn,
                rewrite_index,
            )
            return new_node

        return [wrap_inner_fn_for_node(node) for node in nodes]


def unify_mask_base_type(
    buffer: IndentedBuffer,
    vars: Tuple[CSEVariable, ...],
    dtype=torch.float,
):
    """
    Given list of cse variables,
    Cast each to new mask base dtype and return casted cse variable.
    """
    new_vars = (
        V.kernel.cse.generate(
            buffer,
            f"{V.kernel._get_mask_cast(var, dtype)}",
        )
        for var in vars
    )
    return new_vars


def get_gemm_template_output_and_compute_dtype(input_dtype):
    if input_dtype == torch.uint8:
        return (torch.int32, torch.int32)
    else:
        return (torch.float32, torch.float32)


def create_epilogue_with_attr(input_buffer, attr, **kwargs):
    input_loader = input_buffer.make_loader()
    dtype = input_buffer.get_dtype()
    if attr == "relu":

        def inner_fn(index):
            input = input_loader(index)
            zero = ops.constant(0, dtype)
            return ops.maximum(input, zero)

    elif attr == "gelu":
        assert "algorithm" in kwargs
        if kwargs["algorithm"] == "none":

            def inner_fn(index):
                input = input_loader(index)
                if dtype != torch.float:
                    input = ops.to_dtype(input, torch.float)
                half = ops.constant(0.5, torch.float)
                one = ops.constant(1.0, torch.float)
                const = ops.constant(0.7071067811865476, torch.float)
                result = input * half * (ops.erf(input * const) + one)
                if dtype != torch.float:
                    result = ops.to_dtype(result, dtype)
                return result

        else:
            assert kwargs["algorithm"] == "tanh"

            def inner_fn(index):
                input = input_loader(index)
                if dtype != torch.float:
                    input = ops.to_dtype(input, torch.float)
                half = ops.constant(0.5, torch.float)
                one = ops.constant(1.0, torch.float)
                const1 = ops.constant(0.7978845608028654, torch.float)
                const2 = ops.constant(0.044715, torch.float)
                result = (
                    half
                    * input
                    * (
                        one
                        + ops.tanh(const1 * (input + const2 * input * input * input))
                    )
                )
                if dtype != torch.float:
                    result = ops.to_dtype(result, dtype)
                return result

    elif attr == "swish":

        def inner_fn(index):
            input = input_loader(index)
            result = input * ops.sigmoid(input)
            return result

    elif attr == "sigmoid":

        def inner_fn(index):
            return ops.sigmoid(input_loader(index))

    elif attr == "tanh":

        def inner_fn(index):
            return ops.tanh(input_loader(index))

    elif attr == "hardswish" or attr == "hardsigmoid":

        def hardsigmoid_float(input):
            zero = ops.constant(0, torch.float)
            six = ops.constant(6, torch.float)
            three = ops.constant(3, torch.float)
            one_over_six = ops.constant(0.16666666666666666, torch.float)
            max = ops.maximum(input + three, zero)
            min = ops.minimum(max, six)
            return min * one_over_six

        def inner_fn(index):
            input = input_loader(index)
            if dtype != torch.float:
                input = ops.to_dtype(input, torch.float)
            result = hardsigmoid_float(input)
            if attr == "hardswish":
                result = input * result
            if dtype != torch.float:
                result = ops.to_dtype(result, dtype)
            return result

    elif attr == "leaky_relu":
        assert "scalars" in kwargs
        assert len(kwargs["scalars"]) == 1
        negative_slope = kwargs["scalars"][0]

        def inner_fn(index):
            input = input_loader(index)
            if dtype != torch.float:
                input = ops.to_dtype(input, torch.float)
            zero = ops.constant(0, torch.float)
            result = ops.where(
                input > zero, input, input * ops.constant(negative_slope, torch.float)
            )
            if dtype != torch.float:
                result = ops.to_dtype(result, dtype)
            return result

    elif attr == "hardtanh":
        assert "scalars" in kwargs
        assert len(kwargs["scalars"]) == 2
        min_value = kwargs["scalars"][0]
        max_value = kwargs["scalars"][1]

        def inner_fn(index):
            input = input_loader(index)
            if dtype != torch.float:
                input = ops.to_dtype(input, torch.float)
            result = ops.minimum(
                ops.maximum(input, ops.constant(min_value, torch.float)),
                ops.constant(max_value, torch.float),
            )
            if dtype != torch.float:
                result = ops.to_dtype(result, dtype)
            return result

    elif attr in ["add", "sub", "mul"]:
        assert "other" in kwargs
        other = kwargs["other"]
        num_input_dims = len(input_buffer.get_size())
        num_other_dims = len(other.get_size())
        dims_diff = num_input_dims - num_other_dims
        other_loader = other.make_loader()

        def inner_fn(index):
            op = getattr(ops, attr)
            if dims_diff != 0:
                return op(input_loader(index), other_loader(index[dims_diff:]))
            else:
                return op(input_loader(index), other_loader(index))

    elif attr == "bias_add":
        assert "other" in kwargs
        assert "beta" in kwargs
        assert "dtype" in kwargs
        beta = kwargs["beta"]
        other = kwargs["other"]
        dtype = kwargs["dtype"]
        bias_loader = other.make_loader()

        def inner_fn(index):
            bias = bias_loader(index)
            input = input_loader(index)
            if beta != 1:
                result = ops.constant(beta, torch.float) * bias + input
            else:
                result = bias + input
            return result

    else:
        raise ValueError(f"Unsupported epilogue attribute: {attr}")
    return ir.Pointwise(
        device=input_buffer.get_device(),
        dtype=dtype,
        inner_fn=inner_fn,
        ranges=input_buffer.get_size(),
    )<|MERGE_RESOLUTION|>--- conflicted
+++ resolved
@@ -14,14 +14,9 @@
 from torch.utils._sympy.symbol import symbol_is_type, SymT
 from torch.utils._sympy.value_ranges import ValueRanges
 
-from torch.utils._sympy.value_ranges import ValueRanges
 from .. import ir
 from ..utils import IndentedBuffer, sympy_index_symbol_with_prefix, sympy_subs
 from ..virtualized import ops, OpsValue, V
-<<<<<<< HEAD
-
-=======
->>>>>>> e7b870c8
 from .common import (
     CSEVariable,
     deduce_output_dtype_by_name,
@@ -174,21 +169,13 @@
 
 
 class CppCSEVariable(CSEVariable):
-<<<<<<< HEAD
-    def __init__(self, name, bounds: ValueRanges[Any]):
-=======
     def __init__(self, name, bounds: ValueRanges[Any]) -> None:
->>>>>>> e7b870c8
         super().__init__(name, bounds)
         self.is_vec = False
         self.dtype: Optional[torch.dtype] = None
         self.dependent_itervars: Set[sympy.Symbol] = set()
 
-<<<<<<< HEAD
-    def __repr__(self):
-=======
     def __repr__(self) -> str:
->>>>>>> e7b870c8
         return (
             f"CppCSEVariable(name: {self.name}, bounds: {self.bounds}, is_vec: {self.is_vec}, dtype: {self.dtype}, "
             f"dependent_itervars: {self.dependent_itervars})"
