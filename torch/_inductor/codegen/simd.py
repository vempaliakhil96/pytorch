--- conflicted
+++ resolved
@@ -27,17 +27,13 @@
 
 import torch
 import torch._logging
-<<<<<<< HEAD
-
-=======
 from torch.utils._ordered_set import OrderedSet
->>>>>>> 1fb498d6
 from torch.utils._sympy.functions import FloorDiv, Identity, ModularIndexing
 from torch.utils._sympy.symbol import free_symbol_is_type, symbol_is_type, SymT
+
 from ..._dynamo.utils import counters
 from .. import config, ir, scheduler
 from ..codecache import code_hash
-
 from ..dependencies import Dep, MemoryDep, StarDep, WeakDep
 from ..ir import IRNode, TritonTemplateBuffer
 from ..optimize_indexing import indexing_dtype_strength_reduction
