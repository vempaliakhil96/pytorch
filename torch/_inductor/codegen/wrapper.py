# mypy: allow-untyped-defs
from __future__ import annotations

import collections
import contextlib
import dataclasses
import dis
import functools
import inspect
import logging
import operator
import re
import tempfile
from itertools import count
from typing import (
    Any,
    Callable,
    Dict,
    Iterator,
    List,
    Optional,
    Set,
    Tuple,
    TYPE_CHECKING,
    Union,
)

import sympy
from sympy import Expr

import torch
import torch._ops
from torch import dtype as torch_dtype
from torch._dynamo.utils import counters, dynamo_timed
from torch._inductor.codegen.multi_kernel import MultiKernelState
from torch._inductor.runtime.runtime_utils import cache_dir
from torch.fx.experimental.symbolic_shapes import ConvertIntKey, DivideByKey, SymTypes
from torch.fx.node import _get_qualified_name
from torch.utils._sympy.singleton_int import SingletonInt
from torch.utils._sympy.symbol import symbol_is_type, SymT

from .. import async_compile, config, ir
from ..codecache import output_code_log
from ..ir import ReinterpretView
from ..runtime import triton_heuristics
from ..runtime.hints import DeviceProperties
from ..utils import (
    cache_on_self,
    get_benchmark_name,
    LineContext,
    sympy_product,
    sympy_str,
)
from ..virtualized import V
from .aoti_hipify_utils import maybe_hipify_code_wrapper
from .common import CodeGen, DeferredLine, IndentedBuffer, PythonPrinter
from .triton_utils import config_of, signature_to_meta


if TYPE_CHECKING:
    import triton

    from ..graph import GraphLowering


pexpr = PythonPrinter().doprint


ReuseKey = Tuple[torch.device, torch.dtype, str]


def buffer_reuse_key(node: ir.Buffer) -> ReuseKey:
    return (
        node.get_device(),
        node.get_dtype(),
        # NB: this is symbolic so that we don't try to reuse a buffer
        # for s0 for s1, just because they happen to share the same
        # size hint
        sympy_str(V.graph.sizevars.simplify(node.layout.storage_size())),
    )


def convert_arg_type(arg: torch.Argument) -> str:
    from .cpp import CONTAINER_PYTHON_TO_CPP, PYTHON_TO_CPP

    # use x.real_type instead of x.type so that we get ScalarType instead of int
    python_type = repr(arg.real_type)  # type: ignore[attr-defined]

    if python_type == "Tensor":
        # Conversions rules follow https://github.com/pytorch/pytorch/tree/main/aten/src/ATen/native#func
        if arg.alias_info is not None and arg.alias_info.is_write:
            return f"at::{python_type}&"
        else:
            return f"at::{python_type} const&"

    if python_type in PYTHON_TO_CPP:
        cpp_type = PYTHON_TO_CPP[python_type]
        return cpp_type

    # Convert args of container types e.g. Optional[*]
    for py_container, cpp_container in CONTAINER_PYTHON_TO_CPP.items():
        container_match = re.findall(py_container + r"\[([a-zA-Z_]+)]", python_type)
        if len(container_match) == 1:
            contained_type = container_match[0]
            assert (
                contained_type in PYTHON_TO_CPP
            ), f"unsupported {py_container} type in convert_arg_type: {contained_type}"
            cpp_contained_type = PYTHON_TO_CPP[contained_type]
            return f"{cpp_container}<{cpp_contained_type}>"

    raise AssertionError(f"unsupport python_type: {python_type}")


def convert_return_type(ret: torch.Argument) -> str:
    # use x.real_type instead of x.type so that we get ScalarType instead of int
    python_type = repr(ret.real_type)  # type: ignore[attr-defined]
    python_to_cpp = {
        "Tensor": "at::Tensor",
        "List[Tensor]": "std::vector<at::Tensor>",
    }

    cpp_type = python_to_cpp.get(python_type, None)
    assert cpp_type is not None, f"NYI return type: {python_type}"
    # An output aliasing an input is returned by reference only when it's a
    # Tensor, not when it's a Tensor[]. For example, aten.split.Tensor's output
    # aliases the input tensor, but the op returns a vector by value.
    if python_type == "Tensor" and ret.alias_info is not None:
        cpp_type += "&"
    return cpp_type


def get_cpp_op_schema(kernel: torch._ops.OpOverload) -> str:
    args = kernel._schema.arguments
    returns = kernel._schema.returns

    num_returns = len(returns)
    assert num_returns > 0, "must have at least one return value"

    if num_returns == 1:
        cpp_return_value = convert_return_type(returns[0])
    elif num_returns > 1:
        tuple_returns = ", ".join([convert_return_type(r) for r in returns])
        cpp_return_value = f"std::tuple<{tuple_returns}>"

    cpp_arg_type = [f"{convert_arg_type(arg)} {arg.name}" for arg in args]
    return f"{cpp_return_value}({', '.join(cpp_arg_type)})"  # type: ignore[possibly-undefined]


# TODO: Move to a well known place
TritonMetaParams = Dict[str, int]
TritonGrid = Union[
    Tuple[Union[int, sympy.Expr], ...], Callable[[TritonMetaParams], Tuple[int, ...]]
]


def user_defined_kernel_grid_fn_code(
    name: str,
    configs: List[triton.Config],  # type: ignore[name-defined]
    grids: List[TritonGrid],
    wrapper: Optional[WrapperCodeGen] = None,
) -> Tuple[str, str]:
    output = IndentedBuffer()

    def _convert_to_sympy_expr(item: Union[int, sympy.Expr]) -> sympy.Expr:
        return item if isinstance(item, sympy.Expr) else sympy.Integer(item)

    def determine_grid(
        grid: TritonGrid,
    ):
        """
        This function return a tuple of two values: the first one is for the real grid
        which is used in the generated code; the second one is an example grid with
        concreate values which is used in the autotune block to run the generated
        kernels at compile time.
        """
        if wrapper is None or callable(grid):
            # return as-is when used in eager mode or when grid is callable
            return grid, grid
        # Grid contains ints/Expr, so utilize wrapper's expr printer for codegen
        sympy_grid = tuple(_convert_to_sympy_expr(g) for g in grid)
        return (
            wrapper.codegen_shape_tuple(sympy_grid),
            wrapper.codegen_shape_tuple(
                tuple(
                    wrapper.generate_example_arg_value(g, type(g)) for g in sympy_grid
                )
            )
            if config.triton.autotune_at_compile_time
            else None,
        )

    def writeline(line: str, example_grid: Optional[str] = None):
        output.writeline(line)
        if (
            wrapper
            and config.triton.autotune_at_compile_time
            and name not in wrapper.kernel_autotune_names
        ):
            wrapper.kernel_autotune_calls.writeline(example_grid or line)

    fn_name = f"grid_wrapper_for_{name}"
    writeline(f"def {fn_name}(meta):")
    kernel_autotune_calls_indent = (
        wrapper.kernel_autotune_calls.indent()
        if wrapper and config.triton.autotune_at_compile_time
        else contextlib.nullcontext()
    )
    with output.indent(), kernel_autotune_calls_indent:
        if len(grids) == 1:
            grid, example_grid = determine_grid(grids[0])
            writeline(f"return {grid}", f"return {example_grid}")
        else:
            assert len(grids) > 1
            assert len(grids) == len(configs)
            seen = set()
            for grid, c in zip(grids, configs):
                guards = [f"meta['{name}'] == {val}" for name, val in c.kwargs.items()]
                guards = " and ".join(guards)
                grid, example_grid = determine_grid(grid)
                statement = f"if {guards}: return {grid}"
                if statement in seen:
                    continue
                seen.add(statement)
                writeline(statement, f"if {guards}: return {example_grid}")

    return fn_name, output.getvalue()


@dataclasses.dataclass
class SymbolicCallArg:
    inner: str
    # the original symbolic expression represented by inner
    inner_expr: sympy.Expr

    def __str__(self):
        return str(self.inner)


# Default thread stack sizes vary by platform:
# - Linux: 8 MB
# - macOS: 512 KB
# - Windows: 1 MB
# Just pick something comfortably smaller than the smallest for now.
MAX_STACK_ALLOCATION_SIZE = 1024 * 100


class MemoryPlanningState:
    def __init__(self):
        super().__init__()
        self.reuse_pool: Dict[
            ReuseKey, List[FreeIfNotReusedLine]
        ] = collections.defaultdict(list)
        self.total_allocated_buffer_size: int = 0

    def __contains__(self, key: ReuseKey) -> bool:
        return bool(self.reuse_pool.get(key, None))

    def pop(self, key: ReuseKey) -> FreeIfNotReusedLine:
        item = self.reuse_pool[key].pop()
        assert not item.is_reused
        return item

    def push(self, key: ReuseKey, item: FreeIfNotReusedLine) -> None:
        assert not item.is_reused
        self.reuse_pool[key].append(item)


class WrapperLine:
    pass


@dataclasses.dataclass
class EnterSubgraphLine(WrapperLine):
    wrapper: WrapperCodeGen
    graph: GraphLowering

    def __post_init__(self) -> None:
        self.wrapper.push_computed_sizes(self.wrapper.computed_sizes)

    def codegen(self, code: IndentedBuffer) -> None:
        self.wrapper.push_codegened_graph(self.graph)
        code.do_indent()


@dataclasses.dataclass
class ExitSubgraphLine(WrapperLine):
    wrapper: WrapperCodeGen

    def __post_init__(self) -> None:
        self.wrapper.computed_sizes = self.wrapper.pop_computed_sizes()

    def codegen(self, code: IndentedBuffer) -> None:
        self.wrapper.pop_codegened_graph()
        code.do_unindent()


@dataclasses.dataclass
class EnterDeviceContextManagerLine(WrapperLine):
    device_idx: int
    last_seen_device_guard_index: Optional[int]

    def codegen(self, code: IndentedBuffer) -> None:
        if V.graph.cpp_wrapper:
            code.writeline("\n")
            if V.graph.aot_mode:
                # In AOT mode, we have a stream provided as a param. A stream is
                # associated with a device, so we never expect the device to change.
                # CUDAStreamGuard sets the stream and the device.
                if self.last_seen_device_guard_index is None:
                    if config.abi_compatible:
                        code.writeline(
                            "AOTICudaStreamGuard stream_guard(stream, this->device_idx_);"
                        )
                    else:
                        code.writeline(
                            maybe_hipify_code_wrapper(
                                "at::cuda::CUDAStreamGuard stream_guard("
                                + "at::cuda::getStreamFromExternal(stream, this->device_idx_));"
                            )
                        )
                else:
                    assert (
                        self.last_seen_device_guard_index == self.device_idx
                    ), "AOTInductor only supports running on one CUDA device"
            else:
                if self.last_seen_device_guard_index is None:
                    code.writeline(
                        f"AOTICudaGuard device_guard({self.device_idx});"
                        if config.abi_compatible
                        else maybe_hipify_code_wrapper(
                            f"at::cuda::CUDAGuard device_guard({self.device_idx});"
                        )
                    )
                else:
                    code.writeline(f"device_guard.set_index({self.device_idx});")
        else:
            # Note _DeviceGuard has less overhead than device, but only accepts
            # integers
            code.writeline(f"with {V.graph.device_ops.device_guard(self.device_idx)}:")
            code.do_indent()
            code.writeline(V.graph.device_ops.set_device(self.device_idx))


class ExitDeviceContextManagerLine(WrapperLine):
    def codegen(self, code: IndentedBuffer) -> None:
        if not V.graph.cpp_wrapper:
            code.do_unindent()


@dataclasses.dataclass
class MemoryPlanningLine(WrapperLine):
    wrapper: WrapperCodeGen

    def plan(self, state: MemoryPlanningState) -> MemoryPlanningLine:
        """First pass to find reuse"""
        return self

    def codegen(self, code: IndentedBuffer) -> None:
        """Second pass to output code"""
        pass

    def __str__(self) -> str:
        """
        Emits a string representation that fits on one line.
        """
        args: List[str] = []
        for field in dataclasses.fields(self):
            if field.name == "wrapper":
                continue
            val = getattr(self, field.name)
            args.append(
                f"{field.name}={val.get_name() if field.type is ir.Buffer else val}"
            )
        return f"{type(self).__name__}({', '.join(args)})"


@dataclasses.dataclass
class AllocateLine(MemoryPlanningLine):
    node: ir.Buffer

    def plan(self, state: MemoryPlanningState) -> MemoryPlanningLine:
        if self.node.get_name() in V.graph.removed_buffers:
            return NullLine(self.wrapper)

        # try to reuse a recently freed buffer
        key = buffer_reuse_key(self.node)
        if config.allow_buffer_reuse and key in state:
            free_line = state.pop(key)
            free_line.is_reused = True
            return ReuseLine(self.wrapper, free_line.node, self.node)

        if self.node.get_device().type == "cpu":
            static_shape = self.wrapper.static_shape_for_buffer_or_none(self.node)
            if static_shape is not None:
                state.total_allocated_buffer_size += int(
                    functools.reduce(operator.mul, static_shape, 1)
                )

        return self

    def codegen(self, code: IndentedBuffer) -> None:
        assert self.node.get_name() not in V.graph.removed_buffers
        line = self.wrapper.make_buffer_allocation(self.node)
        code.writeline(line)


@dataclasses.dataclass
class FreeIfNotReusedLine(MemoryPlanningLine):
    node: ir.Buffer
    is_reused: bool = False

    def plan(self, state: MemoryPlanningState) -> MemoryPlanningLine:
        if len(self.node.get_inputs_that_alias_output()) > 0:
            return self
        if isinstance(self.node.layout, ir.MultiOutputLayout):
            return self
        assert not self.is_reused
        if self.node.get_name() in V.graph.removed_buffers:
            return NullLine(self.wrapper)
        if config.allow_buffer_reuse:
            state.push(buffer_reuse_key(self.node), self)
        return self

    def codegen(self, code: IndentedBuffer) -> None:
        assert self.node.get_name() not in V.graph.removed_buffers
        if not self.is_reused:
            code.writeline(self.wrapper.make_buffer_free(self.node))


@dataclasses.dataclass
class ReuseLine(MemoryPlanningLine):
    node: ir.Buffer
    reused_as: ir.Buffer
    delete_old: bool = True

    def plan(self, state: MemoryPlanningState) -> MemoryPlanningLine:
        if self.node.get_name() in V.graph.removed_buffers:
            assert self.reused_as.get_name() in V.graph.removed_buffers
            return NullLine(self.wrapper)
        assert self.reused_as.get_name() not in V.graph.removed_buffers
        return self

    def codegen(self, code: IndentedBuffer) -> None:
        assert self.node.get_name() not in V.graph.removed_buffers
        assert self.reused_as.get_name() not in V.graph.removed_buffers
        code.writeline(
            self.wrapper.make_buffer_reuse(self.node, self.reused_as, self.delete_old)
        )


class NullLine(MemoryPlanningLine):
    pass


BufferName = str


class WrapperCodeGen(CodeGen):
    """
    Generate outer wrapper in Python that calls the kernels.
    """

    def __init__(self):
        super().__init__()
        self._names_iter: Iterator[int] = count()
        self.header = IndentedBuffer()
        self.prefix = IndentedBuffer()
        self.suffix = IndentedBuffer()
        self.wrapper_call = IndentedBuffer()
        self.kernel_autotune_defs = IndentedBuffer()
        self.kernel_autotune_calls = IndentedBuffer()
        self.kernel_autotune_names: Set[str] = set()
        # If the generated source code is exactly the same, reuse the
        # pre-existing kernel for it
        self.src_to_kernel: Dict[str, str] = {}
        self.kernel_numel_expr: Set[Tuple[str, GraphLowering]] = set()
        self.lines: List[Union[MemoryPlanningLine, LineContext]] = []
        self.declare = ""
        self.declare_maybe_reference = ""
        self.ending = ""
        self.open_bracket = "["
        self.closed_bracket = "]"
        self.comment = "#"
        self.namespace = ""
        self.none_str = "None"
        self.size = "size()"
        self.stride = "stride()"
        self.last_seen_device_guard_index: Optional[int] = None
        self.supports_intermediate_hooks = True
        self.expr_printer: Callable[[Any], str] = pexpr
        self.user_defined_kernel_cache: Dict[Tuple[Any, ...], Tuple[str, Any]] = {}
        self.unbacked_symbol_decls: Set[str] = set()  # str of sympy.Symbol
        self.allow_stack_allocation: Optional[bool] = None
        self.stack_allocated_buffers: Dict[BufferName, ir.Buffer] = {}
        self.computed_sizes: Set[sympy.Symbol] = set()

        # this is used for tracking which GraphLowering instance---parent graph
        # or (nested) subgraph---is currently codegened; the primary use case is
        # including the graph instance into a cache key to avoid cross-graph
        # caching during lowering of nested subgraphs
        self.codegened_graph_stack = []
        self.computed_sizes_stack = []

        self.write_header()
        self.write_prefix()
        self.write_kernel_autotune_defs_header()

        if not V.graph.aot_mode:
            for name, hashed in V.graph.constant_reprs.items():
                # include a hash so our code cache puts different constants into different files
                self.write_constant(name, hashed)

        self.allocated: Set[BufferName] = set()
        self.freed: Set[BufferName] = set()

        # maps from reusing buffer to reused buffer
        self.reuses: Dict[BufferName, BufferName] = {}

        self.write_get_raw_stream = functools.lru_cache(None)(  # type: ignore[assignment]
            self.write_get_raw_stream
        )

        @functools.lru_cache(None)
        def add_import_once(line: str) -> None:
            self.header.writeline(line)
            if config.triton.autotune_at_compile_time:
                self.kernel_autotune_calls.writeline(line)

        self.add_import_once = add_import_once
        self._metas: Dict[str, str] = {}
        self._meta_vars: Set[str] = set()
        self.multi_kernel_state = MultiKernelState()

    def write_constant(self, name: str, hashed: str) -> None:
        self.header.writeline(f"{name} = None  # {hashed}")

    def write_header(self) -> None:
        context = torch._guards.TracingContext.try_get()
        aot_config_comment = ""
        if context is not None and context.aot_graph_name is not None:
            aot_config_comment = f"# AOT ID: {context.aot_graph_name}"
        self.header.splice(
            f"""
                {aot_config_comment}
                from ctypes import c_void_p, c_long
                import torch
                import math
                import random
                import os
                import tempfile
                from math import inf, nan
                from torch._inductor.hooks import run_intermediate_hooks
                from torch._inductor.utils import maybe_profile
                from torch._inductor.codegen.memory_planning import _align as align

                from torch import device, empty_strided
                from {async_compile.__name__} import AsyncCompile
                from torch._inductor.select_algorithm import extern_kernels
                from torch._inductor.codegen.multi_kernel import MultiKernelCall

                aten = torch.ops.aten
                inductor_ops = torch.ops.inductor
                _quantized = torch.ops._quantized
                assert_size_stride = torch._C._dynamo.guards.assert_size_stride
                empty_strided_cpu = torch._C._dynamo.guards._empty_strided_cpu
                empty_strided_cuda = torch._C._dynamo.guards._empty_strided_cuda
                reinterpret_tensor = torch._C._dynamo.guards._reinterpret_tensor
                alloc_from_pool = torch.ops.inductor._alloc_from_pool
                async_compile = AsyncCompile()

            """
        )

    def write_kernel_autotune_defs_header(self) -> None:
        self.kernel_autotune_defs.splice(
            f"""
                import torch
                from torch._dynamo.testing import rand_strided
                from torch._dynamo.utils import preserve_rng_state
                from torch._inductor.select_algorithm import AlgorithmSelectorCache
                from {async_compile.__name__} import AsyncCompile

                async_compile = AsyncCompile()
                generate_example_value = AlgorithmSelectorCache.generate_example_value
            """
        )

    @cache_on_self
    def write_triton_header_once(self) -> None:
        import_str = f"""
            import triton
            import triton.language as tl
            from {triton_heuristics.__name__} import grid, split_scan_grid, grid_combo_kernels, start_graph, end_graph
            """
        self.header.splice(import_str)
        if config.triton.autotune_at_compile_time:
            self.kernel_autotune_calls.splice(import_str)
        self.write_get_raw_stream_header_once()

    @cache_on_self
    def write_get_raw_stream_header_once(self) -> None:
        self.header.writeline(
            V.graph.device_ops.import_get_raw_stream_as("get_raw_stream")
        )
        if config.triton.autotune_at_compile_time:
            self.kernel_autotune_calls.writeline(
                V.graph.device_ops.import_get_raw_stream_as("get_raw_stream")
            )

    def add_meta_once(self, meta: TritonMetaParams) -> str:
        meta = repr(meta)
        if meta not in self._metas:
            var = f"meta{len(self._metas)}"
            self._metas[meta] = var
            self.header.writeline(f"{var} = {meta}")
            if config.triton.autotune_at_compile_time:
                self.kernel_autotune_calls.writeline(f"{var} = {meta}")
                self._meta_vars.add(var)
        return self._metas[meta]

    @cache_on_self
    def get_output_refs(self) -> List[str]:
        return [x.codegen_reference(self.wrapper_call) for x in V.graph.graph_outputs]

    def mark_output_type(self) -> None:
        return

    def codegen_input_size_asserts(self) -> None:
        for name, buf in V.graph.graph_inputs.items():
            if isinstance(buf, sympy.Expr):
                continue

            # comparing strides for 0 size tensor is tricky. Ignore them for now.
            if sympy_product(buf.get_size()) == 0:
                continue
            size = self.codegen_shape_tuple(buf.get_size())
            stride = self.codegen_shape_tuple(buf.get_stride())
            self.prefix.writeline(f"assert_size_stride({name}, {size}, {stride})")

    def codegen_input_nan_asserts(self) -> None:
        self.prefix.writeline("# make sure graph inputs are not nan/inf")
        for name, buf in V.graph.graph_inputs.items():
            if isinstance(buf, sympy.Expr):
                continue

            line = f"assert not {name}.isnan().any().item()"
            self.prefix.writeline(line)
            line = f"assert not {name}.isinf().any().item()"
            self.prefix.writeline(line)

    def write_prefix(self) -> None:
        self.prefix.splice(
            """

            async_compile.wait(globals())
            del async_compile

            def call(args):
            """
        )
        with self.prefix.indent():
            if config.triton.debug_sync_graph:
                self.prefix.writeline(V.graph.device_ops.synchronize())
            if V.graph.graph_inputs:
                lhs = ", ".join(V.graph.graph_input_names)
                if len(V.graph.graph_input_names) == 1:
                    lhs += ","
                self.prefix.writeline(f"{lhs} = args")
                self.prefix.writeline("args.clear()")

            self.codegen_inputs(self.prefix, V.graph.graph_inputs)
            if config.size_asserts:
                self.codegen_input_size_asserts()
            if config.nan_asserts:
                self.codegen_input_nan_asserts()

    # this function (and below) takes a graph as input so
    # that stream caching happens per graph instance. this
    # is important for nested subgraph codegening.
    def write_get_raw_stream(self, device_idx: int, graph=None) -> str:
        self.write_get_raw_stream_header_once()
        name = f"stream{device_idx}"
        self.writeline(f"{name} = get_raw_stream({device_idx})")
        return name

    def get_codegened_graph(self):
        return self.codegened_graph_stack[-1]

    def push_codegened_graph(self, graph):
        self.codegened_graph_stack.append(graph)

    def pop_codegened_graph(self):
        return self.codegened_graph_stack.pop()

    def push_computed_sizes(self, computed_sizes):
        from copy import deepcopy

        return self.computed_sizes_stack.append(deepcopy(computed_sizes))

    def pop_computed_sizes(self):
        return self.computed_sizes_stack.pop()

    def next_kernel_suffix(self) -> str:
        return f"{next(self._names_iter)}"

    def codegen_device_guard_enter(self, device_idx: int) -> None:
        self.writeline(
            EnterDeviceContextManagerLine(device_idx, self.last_seen_device_guard_index)
        )
        if config.triton.autotune_at_compile_time:
            # mimic logic of EnterDeviceContextManagerLine.codegen for the autotune code block
            self.write_triton_header_once()
            self.kernel_autotune_calls.writeline(
                f"with {V.graph.device_ops.device_guard(device_idx)}:"
            )
            self.kernel_autotune_calls.do_indent()
            self.kernel_autotune_calls.writeline(
                V.graph.device_ops.set_device(device_idx)
            )
            self.kernel_autotune_calls.writeline(
                f"stream{device_idx} = get_raw_stream({device_idx})"
            )
        self.last_seen_device_guard_index = device_idx

    def codegen_device_guard_exit(self) -> None:
        self.writeline(ExitDeviceContextManagerLine())
        if config.triton.autotune_at_compile_time:
            self.kernel_autotune_calls.do_unindent()

    def generate_return(self, output_refs: List[str]) -> None:
        if output_refs:
            self.wrapper_call.writeline("return (" + ", ".join(output_refs) + ", )")
        else:
            self.wrapper_call.writeline("return ()")

    def generate_before_suffix(self, result: IndentedBuffer) -> None:
        return

    def generate_end(self, result: IndentedBuffer) -> None:
        return

    def generate_fallback_kernel(self, fallback_kernel, args):
        self.generate_extern_kernel_alloc(fallback_kernel, args)

    def generate_extern_kernel_alloc(self, extern_kernel, args):
        # If it's a NoneLayout then the extern_kernel should essentially be
        # treated as if it doesn't return anything
        no_return = isinstance(extern_kernel.layout, ir.NoneLayout)
        output_name = extern_kernel.get_name()
        origin_node = extern_kernel.get_origin_node()
        kernel_name = extern_kernel.get_kernel_name()
        ending = self.ending
        if config.memory_planning and "view_as_complex" in kernel_name:
            # view operation fallbacks cause issues since inductor
            # doesn't know the memory is still needed and might reuse it.
            ending = f".clone(){ending}"

        if no_return:
            self.writeline(f"{self.declare}{kernel_name}({', '.join(args)}){ending}")
        else:
            self.writeline(
                f"{self.declare}{output_name} = {kernel_name}({', '.join(args)}){ending}"
            )
            if (
                self.supports_intermediate_hooks
                and config.generate_intermediate_hooks
                and origin_node is not None
            ):
                counters["inductor"]["intermediate_hooks"] += 1
                self.writeline(
                    f"run_intermediate_hooks({origin_node.name!r}, {output_name})"
                )

    def generate_extern_kernel_out(
        self, kernel: str, out: str, out_view: Optional[str], args: List[str]
    ):
        args.append(f"out={out_view if out_view else out}")
        self.writeline(f"{kernel}({', '.join(args)})")

    def generate_user_defined_triton_kernel(
        self,
        kernel_name: str,
        raw_args: List[Any],
        grid: List[Any],
        configs,
        triton_meta,
        constexprs,
    ):
        grid_fn, code = user_defined_kernel_grid_fn_code(
            kernel_name, configs, grid, wrapper=self
        )
        # Must happen after free symbols are already codegened
        # Emit the grid wrapper function right before the call
        for line in code.split("\n"):
            self.writeline(line)

        args = [self.val_to_arg_str(v) for v in raw_args]
        arg_types = [
            arg.get_dtype() if hasattr(arg, "get_dtype") else type(arg)
            for arg in raw_args
        ]
        self.generate_kernel_call(
            kernel_name, args, grid_fn=grid_fn, arg_types=arg_types, raw_args=raw_args
        )

    def generate_scatter_fallback(
        self,
        output,
        inputs,
        cpp_kernel_name,
        python_kernel_name,
        src_is_tensor,
        reduce,
        kwargs,
    ):
        line = f"{python_kernel_name}({','.join(map(str, inputs))}"
        if python_kernel_name.startswith("aten.scatter_reduce"):
            line += ", ".join([""] + kwargs)
        else:
            if reduce:
                line += f", reduce={repr(reduce)}"
        line += ")"
        self.writeline(line)

    def generate_index_put_fallback(self, kernel, x, indices, values, accumulate):
        indices_str = f"{self.open_bracket}{', '.join(indices)}{self.closed_bracket}"
        args = [x, indices_str, values, accumulate]
        self.writeline(self.wrap_kernel_call(kernel, args))

    def generate_extern_kernel_alloc_and_find_schema_if_needed(
        self,
        buf_name: str,
        python_kernel_name: str,
        cpp_kernel_name: str,
        codegen_args: List[str],
        cpp_op_schema: str,
        cpp_kernel_key: str,
        cpp_kernel_overload_name: str = "",
        op_overload: Optional[torch._ops.OpOverload] = None,
        raw_args=None,
        outputs=None,
    ):
        self.writeline(f"{buf_name} = {python_kernel_name}({', '.join(codegen_args)})")

    def generate(self, is_inference):
        with dynamo_timed("WrapperCodeGen.generate"):
            return self._generate(is_inference)

    def _generate(self, is_inference):
        if config.profile_bandwidth:
            self.write_triton_header_once()
        result = IndentedBuffer()
        result.splice(self.header)
        # We do not want the cpp header for intermediate const graph. Headers would be
        # rendered by the main module instead.
        if V.graph.aot_mode and V.graph.cpp_wrapper and V.graph.is_const_graph:
            result = IndentedBuffer()

        with contextlib.ExitStack() as stack:
            stack.enter_context(self.wrapper_call.indent())
            if config.profiler_mark_wrapper_call:
                self.generate_profiler_mark_wrapper_call(stack)
            if config.profile_bandwidth:
                self.generate_start_graph()

            # We disable planning during training because it presently increases peak memory consumption.
            if is_inference and config.memory_planning:
                self.memory_plan()
                # TODO: integrate memory planning & stack allocation?
                self.allow_stack_allocation = False
            else:
                self.memory_plan_reuse()

            if config.triton.store_cubin:
                self.generate_reset_kernel_saved_flags()

            for line in self.lines:
                if isinstance(line, WrapperLine):
                    line.codegen(self.wrapper_call)
                else:
                    self.wrapper_call.writeline(line)

            output_refs = self.get_output_refs()
            self.mark_output_type()
            if config.triton.debug_sync_graph:
                self.wrapper_call.writeline(V.graph.device_ops.synchronize())

            if config.profile_bandwidth:
                self.generate_end_graph()

            if config.triton.store_cubin:
                self.generate_save_uncompiled_kernels()

            if config.triton.autotune_at_compile_time:
                self.generate_and_run_autotune_block()

            self.generate_return(output_refs)

        self.finalize_prefix()
        result.splice(self.prefix)

        with result.indent():
            result.splice(self.wrapper_call)

        self.generate_before_suffix(result)
        result.splice(self.suffix)

        self.generate_end(result)

        self.add_benchmark_harness(result)

        return result.getvaluewithlinemap()

    def generate_and_run_autotune_block(self):
        """
        Compose self.kernel_autotune_defs and self.kernel_autotune_calls into a single block of
        code and execute it to trigger Triton kernel compilation and auto-tuning
        """
        self.kernel_autotune_defs.splice(
            """
            async_compile.wait(globals())
            del async_compile
        """
        )
        scope = {}  # type: ignore[var-annotated]
        tuning_code = (
            self.kernel_autotune_defs.getvalue() + self.kernel_autotune_calls.getvalue()
        )
        if output_code_log.level == logging.DEBUG:
            # Save the autotuning code block into a file
            # Create a temporary file
            with tempfile.NamedTemporaryFile(
                dir=cache_dir(), suffix=".py", delete=False
            ) as f:
                f.write(tuning_code.encode("utf-8"))
                file_path = f.name
            output_code_log.debug(
                "\nCompile-time auto-tuning code: \n%s\nAuto-tuning code written to %s",
                tuning_code,
                file_path,
            )
        # Execute the code to autotune kernels
        exec(tuning_code, scope)

    def memory_plan(self):
        from .memory_planning import MemoryPlanner

        self.lines = MemoryPlanner(self).plan(self.lines)

    def memory_plan_reuse(self):
        out_names = V.graph.get_output_names()

        while (
            self.lines
            and isinstance(self.lines[-1], MemoryPlanningLine)
            # TODO: this seems legit, NullLine has no node
            and self.lines[-1].node.name not in out_names  # type: ignore[attr-defined]
        ):
            # these lines will be pointless
            self.lines.pop()

        # codegen allocations in two passes
        planning_states = [MemoryPlanningState()]
        past_planning_states = []
        for i in range(len(self.lines)):
            line = self.lines[i]
            if isinstance(line, MemoryPlanningLine):
                self.lines[i] = line.plan(planning_states[-1])
            elif isinstance(line, EnterSubgraphLine):
                planning_states.append(MemoryPlanningState())
            elif isinstance(line, ExitSubgraphLine):
                past_planning_states.append(planning_states.pop())
        past_planning_states.append(planning_states.pop())
        assert len(planning_states) == 0

        # conservatively use the sum of all allocated buffer sizes
        # in potentially nested scopes as the total allocated size
        total_allocated_buffer_size = sum(
            s.total_allocated_buffer_size for s in past_planning_states
        )

        self.allow_stack_allocation = (
            self.allow_stack_allocation is not False
            and config.allow_stack_allocation
            and total_allocated_buffer_size <= MAX_STACK_ALLOCATION_SIZE
        )

    def codegen_input_size_var_decl(self, code: IndentedBuffer, name):
        code.writeline(f"{self.declare}{name}_size = {name}.{self.size}{self.ending}")

    def codegen_input_stride_var_decl(self, code: IndentedBuffer, name):
        code.writeline(
            f"{self.declare}{name}_stride = {name}.{self.stride}{self.ending}"
        )

    def codegen_inputs(
        self, code: IndentedBuffer, graph_inputs: Dict[str, ir.TensorBox]
    ):
        """Assign all symbolic shapes to locals"""

        @functools.lru_cache(None)
        def sizeof(name):
            self.codegen_input_size_var_decl(code, name)
            return f"{name}_size"

        @functools.lru_cache(None)
        def strideof(name):
            self.codegen_input_stride_var_decl(code, name)
            return f"{name}_stride"

        # Assign all symbolic shapes needed to local variables
        bound_vars: Set[sympy.Symbol] = set()

        def is_expr(x):
            return isinstance(x[1], sympy.Expr)

        graph_inputs_expr = list(filter(is_expr, graph_inputs.items()))
        graph_inputs_tensors = list(
            filter(lambda x: not is_expr(x), graph_inputs.items())
        )

        for name, shape in graph_inputs_expr:
            if isinstance(shape, sympy.Symbol) and shape not in bound_vars:
                code.writeline(f"{self.declare}{shape} = {name}{self.ending}")
                bound_vars.add(shape)

        for name, value in graph_inputs_tensors:
            shapes = value.get_size()
            for dim, shape in enumerate(shapes):
                if isinstance(shape, sympy.Symbol) and shape not in bound_vars:
                    code.writeline(
                        f"{self.declare}{shape} = {sizeof(name)}[{dim}]{self.ending}"
                    )
                    bound_vars.add(shape)

        for name, value in graph_inputs_tensors:
            shapes = value.get_stride()
            for dim, shape in enumerate(shapes):
                if isinstance(shape, sympy.Symbol) and shape not in bound_vars:
                    code.writeline(
                        f"{self.declare}{shape} = {strideof(name)}[{dim}]{self.ending}"
                    )
                    bound_vars.add(shape)

    def ensure_size_computed(self, sym: sympy.Symbol):
        if isinstance(sym, sympy.Symbol) and symbol_is_type(sym, SymT.PRECOMPUTED_SIZE):
            if sym in self.computed_sizes:
                return
            self.computed_sizes.add(sym)
            expr = V.graph.sizevars.inv_precomputed_replacements[sym]
            self.writeline(
                f"{self.declare}{sym} = {self.expr_printer(expr)}{self.ending}"
            )

    def finalize_prefix(self):
        pass

    def codegen_python_sizevar(self, x: Expr, *, simplify: bool = True) -> str:
        return pexpr(x, simplify=simplify)

    def codegen_sizevar(self, x: Expr) -> str:
        return self.codegen_python_sizevar(x)

    def codegen_tuple_access(self, basename: str, name: str, index: str) -> str:
        return f"{basename}[{index}]"

    def codegen_python_shape_tuple(self, shape: Tuple[Expr, ...]) -> str:
        parts = list(map(self.codegen_python_sizevar, shape))
        if len(parts) == 0:
            return "()"
        if len(parts) == 1:
            return f"({parts[0]}, )"
        return f"({', '.join(parts)})"

    def codegen_shape_tuple(self, shape: Tuple[Expr, ...]) -> str:
        return self.codegen_python_shape_tuple(shape)

    def codegen_alloc_from_pool(self, name, offset, dtype, shape, stride) -> str:
        return "alloc_from_pool({})".format(
            ", ".join(
                [
                    name,
                    pexpr(offset),  # bytes not numel
                    str(dtype),
                    self.codegen_shape_tuple(shape),
                    self.codegen_shape_tuple(stride),
                ]
            )
        )

    def codegen_reinterpret_view(
        self, data, size, stride, offset, writer, dtype=None
    ) -> str:
        if (
            size == data.layout.size
            and stride == data.layout.stride
            and offset == data.layout.offset
        ):
            if dtype is not None and dtype != data.dtype:
                return f"aten.view.dtype({data.get_name()}, {dtype})"
            else:
                return f"{data.get_name()}"
        else:
            size = self.codegen_shape_tuple(size)
            stride = self.codegen_shape_tuple(stride)
            offset = self.codegen_sizevar(offset)
            if dtype is not None and dtype != data.dtype:
                return f"aten.view.dtype(reinterpret_tensor({data.get_name()}, {size}, {stride}, {offset}), {dtype})"
            else:
                return (
                    f"reinterpret_tensor({data.get_name()}, {size}, {stride}, {offset})"
                )

    def codegen_device_copy(self, src, dst):
        self.writeline(f"{dst}.copy_({src})")

    def codegen_multi_output(self, name, value):
        self.writeline(f"{self.declare}{name} = {value}{self.ending}")

    def codegen_dynamic_scalar(self, node):
        (data,) = (t.codegen_reference() for t in node.inputs)
        if len(node.keypath) == 0:
            self.writeline(f"{node.sym} = {data}.item()")
        elif len(node.keypath) == 1 and isinstance(node.keypath[0], ConvertIntKey):
            self.writeline(f"{node.sym} = 1 if {data}.item() else 0")
        elif len(node.keypath) == 1 and isinstance(node.keypath[0], DivideByKey):
            self.writeline(f"{node.sym}_undivided = {data}.item()")
            self.writeline(
                f"assert {node.sym}_undivided % {node.keypath[0].divisor} == 0, "
                f"f'{{{node.sym}_undivided}} not divisible by {node.keypath[0].divisor}'"
            )
            self.writeline(
                f"{node.sym} = {node.sym}_undivided // {node.keypath[0].divisor}"
            )
        else:
            raise AssertionError(f"unrecognized keypath {node.keypath}")
        # No one should ever use this buffer, but for uniformity
        # define the variable and assign it None
        self.writeline(f"{node.get_name()} = None")

    def benchmark_compiled_module(self, output):
        def add_fake_input(name, shape, stride, device, dtype):
            output.writeline(
                f"{name} = rand_strided("
                f"{self.codegen_python_shape_tuple(shape)}, "
                f"{self.codegen_python_shape_tuple(stride)}, "
                f"device='{device}', dtype={dtype})"
            )

        def add_expr_input(name, val):
            output.writeline(f"{name} = {val}")

        def add_torchbind_input(name, value):
            import pickle

            output.writeline(f"{name} = pickle.loads({pickle.dumps(value)!r})")

        output.writelines(
            ["", "", "def benchmark_compiled_module(times=10, repeat=10):"]
        )
        with output.indent():
            output.splice(
                """
                from torch._dynamo.testing import rand_strided
                from torch._inductor.utils import print_performance
                """,
                strip=True,
            )

            for name, value in V.graph.constants.items():
                # all the constants are global variables, that's why we need
                # these 'global var_name' lines
                output.writeline(f"global {name}")
                add_fake_input(
                    name, value.size(), value.stride(), value.device, value.dtype
                )

            if len(V.graph.torchbind_constants) > 0:
                output.writeline("import pickle")
                for name, torchbind_obj in V.graph.torchbind_constants.items():
                    # all the constants are global variables, that's why we need
                    # these 'global var_name' lines
                    output.writeline(f"global {name}")
                    add_torchbind_input(name, torchbind_obj)

            for name, value in V.graph.graph_inputs.items():
                if isinstance(value, sympy.Symbol) and isinstance(
                    V.graph.sizevars.var_to_val.get(value, None), SingletonInt
                ):
                    # Inductor should only work with dense -> dense graph, and
                    # SingletonInts belong to metadata that should only live on
                    # the subclass.
                    continue
                if isinstance(value, sympy.Expr):  # Don't need to add symbolic
                    # TODO: this fallback and those below actually will generate possibly
                    # invalid benchmark code, because it's not guaranteed 42
                    # is actually a valid value for the kernel in question.
                    # See https://github.com/pytorch/pytorch/issues/124686
                    add_expr_input(name, V.graph.sizevars.size_hint(value, fallback=42))
                else:
                    shape = [
                        V.graph.sizevars.size_hint(x, fallback=42)
                        for x in value.get_size()
                    ]
                    stride = [
                        V.graph.sizevars.size_hint(x, fallback=42)
                        for x in value.get_stride()
                    ]
                    add_fake_input(
                        name,
                        shape,
                        stride,
                        value.get_device(),
                        value.get_dtype(),
                    )

            call_str = f"call([{', '.join(V.graph.graph_inputs.keys())}])"
            output.writeline(f"fn = lambda: {call_str}")
            output.writeline("return print_performance(fn, times=times, repeat=repeat)")

    def add_benchmark_harness(self, output):
        """
        Append a benchmark harness to generated code for debugging
        """
        if not config.benchmark_harness:
            return

        self.benchmark_compiled_module(output)

        output.writelines(["", "", 'if __name__ == "__main__":'])
        with output.indent():
            output.writelines(
                [
                    "from torch._inductor.wrapper_benchmark import compiled_module_main",
                    f"compiled_module_main('{get_benchmark_name()}', benchmark_compiled_module)",
                ]
            )

    def define_kernel(
        self, name: str, kernel: str, metadata: Optional[str] = None, cuda=True
    ):
        metadata_comment = f"{metadata}\n" if metadata else ""
        body = f"\n\n{metadata_comment}{name} = {kernel}"
        self.header.splice(body)
        if config.triton.autotune_at_compile_time:
            self.kernel_autotune_defs.splice(body)

    def define_user_defined_triton_kernel(self, kernel, configs, kwargs):
        from torch.utils._triton import patch_triton_dtype_repr

        patch_triton_dtype_repr()

        original_name = kernel.__name__

        from .common import KernelArgType, SizeArg, TensorArg

        signature: List[KernelArgType] = []
        constants: Dict[int, Any] = {}
        non_constant_indices = []
        equal_to_1_arg_idx: List[int] = []
        for idx, key in enumerate(kernel.arg_names):
            if key not in kwargs:
                continue
            arg = kwargs[key]
            if idx in kernel.constexprs:
                constants[idx] = arg
            else:
                non_constant_indices.append(idx)
                if isinstance(arg, ir.Buffer):
                    signature.append(
                        TensorArg(
                            name=key,
                            buffer=arg.get_name(),
                            dtype=arg.get_dtype(),
                        )
                    )
                elif isinstance(arg, ir.ReinterpretView):
                    # for ReinterpretView we use the underlying
                    # buffer name and note the (possibly non-zero)
                    # offset relative to the underlying buffer
                    signature.append(
                        TensorArg(
                            name=key,
                            buffer=arg.data.get_name(),
                            dtype=arg.get_dtype(),
                            offset=arg.layout.offset,
                        )
                    )
                else:
                    signature.append(SizeArg(key, arg))
                    if isinstance(
                        arg, (int, sympy.Integer)
                    ) and V.graph.sizevars.statically_known_equals(
                        arg, 1  # type: ignore[arg-type]
                    ):
                        equal_to_1_arg_idx.append(idx)
        index_dtype = "tl.int32"
        triton_meta = {
            "signature": signature_to_meta(
                signature,
                size_dtype=index_dtype,
                indices=non_constant_indices,
            ),
            "device": DeviceProperties.create(
                V.graph.scheduler.get_current_device_or_throw()
            ),
            # Triton compiler includes equal_to_1 args into constants even
            # when they are not constexpr. otherwise there may be a segfault
            # during launching the Inductor-compiled Triton kernel.
            # TODO(aakhundov): add None args to constants, too. currently, this
            # causes CUDA errors in test_aot_inductor.test_triton_kernel_with_none_input.
            # https://github.com/pytorch/pytorch/issues/120478#issuecomment-1962822307
            # https://github.com/openai/triton/blob/231efe9ed2d200be0f69a07c298e4342b08efe3d/python/triton/runtime/jit.py#L384
            "constants": {
                **constants,
                **dict.fromkeys(equal_to_1_arg_idx, 1),
            },
            "configs": [
                config_of(
                    signature,
                    indices=non_constant_indices,
                )
            ],
        }

        # Distinguish between different functions using function id
        cache_key: List[Any] = [id(kernel.fn)]
        if len(configs) > 0:
            for arg in kwargs.values():
                # We need to key on non tensor arg only in autotune mode
                if not isinstance(arg, (ir.Buffer, ir.ReinterpretView)):
                    cache_key.append(arg)
        cache_key.append(str(triton_meta))
        cache_key = tuple(cache_key)

        if cache_key in self.user_defined_kernel_cache:
            return self.user_defined_kernel_cache[cache_key]

        name = f"{original_name}_{len(self.user_defined_kernel_cache)}"
        # Add to the cache for the next use
        self.user_defined_kernel_cache[cache_key] = (name, triton_meta)

        compile_wrapper = IndentedBuffer()
        compile_wrapper.writeline(f"async_compile.triton({original_name!r}, '''")

        from .triton import gen_common_triton_imports, TritonKernel

        compile_wrapper.splice(gen_common_triton_imports())

        inductor_meta = {
            "kernel_name": name,
            **TritonKernel.inductor_meta_common(),
        }

        configs = [
            {
                "kwargs": config.kwargs,
                "num_warps": config.num_warps,
                "num_stages": config.num_stages,
            }
            for config in configs
        ]

        compile_wrapper.splice(
            f"""
            @triton_heuristics.user_autotune(
                configs={configs!r},
                inductor_meta={inductor_meta!r},
                triton_meta={triton_meta!r},
                filename=__file__,
                custom_kernel=True,
            )
            @triton.jit
            """
        )
        compile_wrapper.splice(kernel.src, strip=True)

        # Also include any possible kernel being called indirectly
        from triton import JITFunction  # type: ignore[name-defined, attr-defined]
        from triton.language import constexpr  # type: ignore[name-defined]

        # global constexpr vars handled above
        symbols_included = {original_name}

        def traverse(cur_kernel):
            # here we extract the unqualified names (i.e., not attributes and
            # without prepended module name) loaded in the kernel code, which
            # are matched with the co_names and __globals__ below to codegen
            # the respective imports necessary for the kernel compilation
            unqualified_loads = {
                inst.argval
                for inst in dis.Bytecode(cur_kernel.fn)
                if inst.opname == "LOAD_GLOBAL"
            }
            global_annotations = cur_kernel.fn.__globals__.get("__annotations__", {})
            for symbol_name in cur_kernel.fn.__code__.co_names:
                if symbol_name in symbols_included:
                    continue
                if symbol_name in cur_kernel.fn.__globals__:
                    symbol = cur_kernel.fn.__globals__[symbol_name]
                    if isinstance(symbol, JITFunction):
                        compile_wrapper.newline()
                        compile_wrapper.writeline("@triton.jit")
                        compile_wrapper.splice(symbol.src, strip=True)
                        symbols_included.add(symbol_name)
                        traverse(symbol)
                    elif isinstance(symbol, (int, str, bool, constexpr)):
                        compile_wrapper.newline()
                        if isinstance(symbol, constexpr):
                            symbol_str = f"tl.constexpr({symbol.value!r})"
                        else:
                            symbol_str = f"{symbol!r}"
                        if annotation := global_annotations.get(symbol_name):
                            annotion_code = ""
                            if isinstance(annotation, type):
                                annotation_code = (
                                    f": {annotation.__module__}.{annotation.__name__}"
                                )
                            else:
                                annotation_code = f": {annotation!r}"
                            compile_wrapper.writeline(
                                f"{symbol_name}{annotation_code} = {symbol_str}"
                            )
                        else:
                            compile_wrapper.writeline(f"{symbol_name} = {symbol!r}")
                        symbols_included.add(symbol_name)
                    elif (
                        symbol_name in unqualified_loads
                        and symbol_name != "tl"  # already imported
                        and hasattr(symbol, "__module__")
                        # only codegen imports from triton; JITFunctions
                        # imported from other modules will be codegened
                        # in the separate branch above
                        and symbol.__module__.startswith("triton")
                    ):
                        # a global symbol imported from triton is referenced
                        # without module qualification (i.e., `store` instead
                        # of `tl.store`): need to codegen an import
                        compile_wrapper.writeline(
                            f"from {symbol.__module__} import {symbol.__name__} as {symbol_name}"
                        )
                        symbols_included.add(symbol_name)

        traverse(kernel)

        current_device = V.graph.scheduler.get_current_device_or_throw()
        compile_wrapper.writeline(f"''', device_str='{current_device.type}')")
        _, lineno = inspect.getsourcelines(kernel.fn)
        srcfile = inspect.getsourcefile(kernel.fn)
        metadata = f"# Original path: {srcfile}:{lineno}"
        self.define_kernel(
            name,
            compile_wrapper.getvalue(),
            metadata,
        )
        return name, triton_meta

    def generate_numel_expr(self, kernel_name: str, tree):
        expr = f"{kernel_name}_{tree.prefix}numel"
        if (expr, V.graph) not in self.kernel_numel_expr:
            # declare expr once in each graph (scope)
            self.kernel_numel_expr.add((expr, V.graph))
            self.writeline(
                f"{self.declare}{expr} = {self.expr_printer(tree.numel)}{self.ending}"
            )
        else:
            self.writeline(f"{expr} = {self.expr_printer(tree.numel)}{self.ending}")
        # We can get symbolic expressions here, like s0*64
        # It is fine to have them here, but we need to handle them correctly as their own type
        # This is tricky to do, so we wrap in a custom type, distinct from scalars, but also from sympy*
        # scalars as well.
        # This is handled in `generate_args_decl` which has a correct comment of: TODO: only works for
        # constant now, need type info. I agree, this needs type info, and while this is not true type info
        # it suffices as a type hint for the purposes of producing the correct code for this type.
        return SymbolicCallArg(expr, tree.numel)

    def generate_workspace_allocation(self, nbytes, device, zero_fill):
        line = self.make_allocation(
            "workspace", device, torch.uint8, shape=(nbytes,), stride=(1,)
        )
        self.writeline(line)
        if zero_fill:
            self.writeline(f"workspace.zero_(){self.ending}")

    def wrap_kernel_call(self, name, call_args):
        return f"{name}({', '.join(call_args)}){self.ending}"

    def generate_profiler_mark_wrapper_call(self, stack):
        self.wrapper_call.writeline("from torch.profiler import record_function")
        self.wrapper_call.writeline(
            f"with record_function('graph_{V.graph.graph_id}_inductor_wrapper_call'):"
        )
        stack.enter_context(self.wrapper_call.indent())

    def generate_start_graph(self):
        self.wrapper_call.writeline("start_graph()")

    def generate_end_graph(self):
        self.wrapper_call.writeline(f"end_graph({config.profile_bandwidth_output!r})")

    def generate_reset_kernel_saved_flags(self):
        self.wrapper_call.splice(
            f"""
            for kernel in globals().values():
                if isinstance(kernel, {triton_heuristics.__name__}.CachingAutotuner):
                    kernel.cuda_kernel_saved = False
            """
        )

    def generate_save_uncompiled_kernels(self):
        """
        Precompile and save the CUBINs of the Triton kernels that haven't
        been precompiled and saved as a side effect of running the generated
        JIT model (Python wrapper). This can happen when the model contains
        control flow: only one pass through the control flow operators covers
        the kernels that are saved, the remaining kernels are not launched,
        hence not saved. The main purpose of this codegen is to compile and
        save the Triton kernels outside the active control flow path for
        subsequent AOTInductor code generation and compilation.
        """
        self.wrapper_call.splice(
            f"""
            for kernel in globals().values():
                if isinstance(kernel, {triton_heuristics.__name__}.CachingAutotuner):
                    if not kernel.cuda_kernel_saved:
                        if len(kernel.launchers) == 0:
                            kernel.precompile()
                        kernel.save_gpu_kernel(
                            grid=(0, 0, 0),   # use dummy grid
                            stream="stream",  # use dummy stream
                            launcher=kernel.launchers[0],
                        )
            """
        )

<<<<<<< HEAD
    def generate_default_grid(self, kernel_name: str, grid_args: List[Any]):
        return grid_args
=======
    def generate_default_grid(
        self,
        name: str,
        grid: List[Any],
        cuda: bool = True,
        grid_callable: Optional[Callable[..., Any]] = None,
        **grid_extra_kwags,
    ):
        return grid
>>>>>>> 636dba19

    def prepare_triton_kernel_call(self, device_index, call_args):
        def wrap_arg(arg):
            if isinstance(arg, str):
                # dynamo wraps unspec variable as 0d CPU tensor, need convert to scalar
                return arg + ".item()" if V.graph.is_unspec_arg(arg) else arg
            elif isinstance(arg, (int, float, bool, SymbolicCallArg)):
                return str(arg)
            else:
                return self.expr_printer(V.graph.sizevars.simplify(arg))

        call_args = [wrap_arg(arg) for arg in call_args]

        if device_index is None:
            current_device = V.graph.scheduler.get_current_device_or_throw()
            device_index = current_device.index

        return device_index, call_args

    def generate_example_arg_value(self, arg, arg_type, raw_arg=None, index=None):
        if isinstance(arg_type, torch_dtype):
            if V.graph.try_get_buffer(arg) is not None:
                buf_name = arg
                buf = V.graph.get_buffer(arg)
            else:
                assert (
                    raw_arg is not None
                ), "V.graph.get_buffer(arg) and raw_arg can't be None at the same time"
                buf_name = f"tmp_arg_{index}"
                buf = raw_arg

            size = V.graph.sizevars.size_hints(
                buf.get_size(),
                fallback=config.unbacked_symint_fallback,
            )
            stride = V.graph.sizevars.size_hints(
                buf.get_stride(),
                fallback=config.unbacked_symint_fallback,
            )
            device = buf.get_device()
            dtype = buf.get_dtype()
            offset = V.graph.sizevars.size_hint(
                buf.layout.offset,
                fallback=config.unbacked_symint_fallback,
            )
            value = f"generate_example_value({size}, {stride}, '{device}', {dtype}, {offset})"
            self.kernel_autotune_calls.writeline(f"{buf_name} = {value}")
            return buf_name
        elif issubclass(arg_type, sympy.Basic) or isinstance(arg, SymbolicCallArg):
            # arg is a symbol or symbolic expression
            if isinstance(arg, str):
                if arg in self._meta_vars:
                    return arg
                if raw_arg is None:
                    return "None"
                arg = raw_arg
            if isinstance(arg, SymbolicCallArg):
                arg = arg.inner_expr
            if arg in V.graph.sizevars.inv_precomputed_replacements:
                arg = V.graph.sizevars.inv_precomputed_replacements[arg]
            return str(
                V.graph.sizevars.size_hint(
                    arg,
                    fallback=config.unbacked_symint_fallback,
                )
            )
        elif isinstance(arg, (str, int, float, bool)):
            return str(arg)
        else:
            breakpoint()
            raise NotImplementedError(f"Unsupported type {type(arg)}")

    def generate_kernel_call(
        self,
        kernel_name,
        call_args,
        grid=None,
        device_index=None,
        cuda=True,
        triton=True,
        arg_types=None,
        raw_args=None,
        grid_fn: str = "grid",
        triton_meta=None,
<<<<<<< HEAD
        autotune_configs=None,
=======
        grid_extra_kwargs="",
>>>>>>> 636dba19
    ):
        """
        Generates kernel call code.

        cuda: Defines whether the backend is GPU. Otherwise the backend is CPU.

        triton: Defines whether the GPU backend uses Triton for codegen.
                Otherwise it uses the CUDA language for codegen.
                Only valid when cuda == True.
        """
        if cuda:
            device_index, call_args_str = self.prepare_triton_kernel_call(
                device_index, call_args
            )
            call_args_str = ", ".join(call_args_str)
            stream_name = self.write_get_raw_stream(device_index, V.graph)
            if triton:
                self.write_triton_header_once()
                if grid is None:
                    grid_str = grid_fn
                else:
                    grid_str = ", ".join(pexpr(item) for item in grid)
                    if grid_extra_kwargs:
                        grid_str = f"{grid_str}, {grid_extra_kwargs}"
                    grid_str = f"{grid_fn}({grid_str})"
                self.writeline(
                    f"{kernel_name}.run({call_args_str}, grid={grid_str}, stream={stream_name})"
                )
                if (
                    config.triton.autotune_at_compile_time
                    and kernel_name not in self.kernel_autotune_names
                ):
                    # Create example args for autotune in a separate epilogue
                    assert arg_types is not None and len(call_args) == len(
                        arg_types
                    ), "call_args and arg_types do not match"

                    tensor_args = {}
                    all_args = []
                    if raw_args is None:
                        # create a dummy raw_args for uniform behavior in the following loop
                        raw_args = [None] * len(call_args)
                    else:
                        assert len(raw_args) == len(
                            call_args
                        ), "call_args and raw_args do not match"

                    for i, (arg, arg_type, raw_arg) in enumerate(
                        zip(call_args, arg_types, raw_args)
                    ):
                        key = None
                        if isinstance(arg, str) and "=" in str(arg):
                            # arg may be passed in a kwarg style, and then we need to extract its value
                            key, arg = arg.split("=")

                        if isinstance(arg_type, torch_dtype):
                            if arg not in tensor_args:
                                arg_str = self.generate_example_arg_value(
                                    arg, arg_type, raw_arg, i
                                )
                                tensor_args[arg] = arg_str
                            else:
                                arg_str = tensor_args[arg]
                        else:
                            arg_str = self.generate_example_arg_value(
                                arg, arg_type, raw_arg, i
                            )
                        all_args.append(arg_str if key is None else f"{key}={arg_str}")

                    if grid is None:
                        grid_str = grid_fn
                    else:
                        grid_str = ", ".join(
                            self.generate_example_arg_value(g, type(g)) for g in grid
                        )
                        grid_str = f"{grid_fn}({grid_str})"

                    self.kernel_autotune_calls.writeline(
                        f"{kernel_name}.run({', '.join(all_args)}, grid={grid_str}, stream={stream_name})"
                    )
                    self.kernel_autotune_calls.writeline(
                        f"del {', '.join(arg for arg in tensor_args.values())}\n",
                    )
                    self.kernel_autotune_names.add(kernel_name)
            else:
                stream_ptr = f"c_void_p({stream_name})"
                self.writeline(
                    f"{kernel_name}.{kernel_name}({call_args_str}, {stream_ptr})"
                )
        else:
            self.writeline(self.wrap_kernel_call(kernel_name, call_args))

    def writeline(self, line):
        self.lines.append(line)

    def writelines(self, lines):
        for line in lines:
            self.writeline(line)

    def enter_context(self, ctx):
        self.lines.append(LineContext(ctx))

    def val_to_arg_str(self, s, type_=None):
        from torch.utils._triton import dtype_to_string, has_triton_package

        if has_triton_package():
            import triton

        if isinstance(s, SymTypes):
            return pexpr(s.node.expr)
        elif isinstance(s, sympy.Expr):
            return pexpr(s)
        elif isinstance(s, (tuple, list)):

            @dataclasses.dataclass
            class Shim:
                ref: Any

                def __repr__(self):
                    return self.ref

            return repr(type(s)(Shim(self.val_to_arg_str(a)) for a in s))
        elif isinstance(s, torch._ops.OpOverload):
            return _get_qualified_name(s)
        elif isinstance(s, (ir.Buffer, ReinterpretView)):
            return s.codegen_reference()
        elif has_triton_package() and isinstance(s, triton.language.dtype):  # type: ignore[possibly-undefined]
            return dtype_to_string(s)
        else:
            return repr(s)

    # The following methods are for memory management
    def make_buffer_allocation(self, buffer):
        device = buffer.get_device()
        dtype = buffer.get_dtype()
        shape = tuple(buffer.get_size())
        stride = tuple(buffer.get_stride())
        return self.make_allocation(buffer.get_name(), device, dtype, shape, stride)

    def make_allocation(self, name, device, dtype, shape, stride):
        if device.type in ("cpu", "cuda"):
            # optimized path for faster allocations, saving ~2us versus the stuff below
            return (
                f"{name} = empty_strided_{device.type}("
                f"{self.codegen_shape_tuple(shape)}, "
                f"{self.codegen_shape_tuple(stride)}, "
                f"{dtype})"
            )
        # all other devices:
        return (
            f"{name} = empty_strided("
            f"{self.codegen_shape_tuple(shape)}, "
            f"{self.codegen_shape_tuple(stride)}, "
            f"device='{device.type}', dtype={dtype})"
        )

    def make_tensor_alias(self, new_name, old_name, comment=""):
        return f"{self.declare}{new_name} = {old_name}{self.ending}  {self.comment} {comment}"

    def make_buffer_free(self, buffer):
        return f"del {buffer.get_name()}"

    def make_free_by_names(self, names_to_del: List[str]):
        return f"del {', '.join(name for name in names_to_del)}"

    def codegen_exact_buffer_reuse(self, old_name: str, new_name: str, del_line: str):
        return f"{self.declare_maybe_reference}{new_name} = {old_name}{del_line}{self.ending}  {self.comment} reuse"

    def make_buffer_reuse(self, old: ir.Buffer, new: ir.Buffer, delete_old: bool):
        assert old.get_dtype() == new.get_dtype()
        old_name = old.get_name()
        new_name = new.get_name()
        del_line = ";"
        if old_name not in V.graph.get_output_names() and delete_old:
            del_line = f"; {self.make_buffer_free(old)}"

        if old.get_size() == new.get_size() and old.get_stride() == new.get_stride():
            if old_name in self.stack_allocated_buffers:
                self.stack_allocated_buffers[new_name] = new
            return self.codegen_exact_buffer_reuse(old_name, new_name, del_line)

        reinterpret_view = self.codegen_reinterpret_view(
            old, new.get_size(), new.get_stride(), 0, self.wrapper_call
        )
        if reinterpret_view in self.stack_allocated_buffers:
            self.stack_allocated_buffers[new_name] = new
        return f"{self.declare_maybe_reference}{new_name} = {reinterpret_view}{del_line}  {self.comment} reuse"

    def codegen_deferred_allocation(self, name, layout):
        self.writeline(
            DeferredLine(
                name,
                f"{self.declare_maybe_reference}{name} = {layout.view.codegen_reference()}{self.ending}  "
                f"{self.comment} alias",
            )
        )

    def codegen_allocation(self, buffer: ir.Buffer):
        name = buffer.get_name()

        if name in V.graph.removed_buffers or name in self.allocated:
            return
        self.allocated.add(name)
        if isinstance(
            buffer.get_defining_op(),
            (ir.ExternKernelAlloc, ir.MultiOutput),
        ):
            return

        layout = buffer.get_layout()
        if isinstance(layout, ir.MutationLayoutSHOULDREMOVE):
            return
        if isinstance(layout, ir.NoneLayout):
            return
        if isinstance(layout, ir.NonOwningLayout):
            assert isinstance(
                layout.view, ir.ReinterpretView
            ), f"unexpected {type(layout.view)}: {layout.view}"
            assert isinstance(layout.view.data, ir.StorageBox), type(layout.view.data)
            assert isinstance(layout.view.data.data, ir.Buffer), type(layout.view.data)
            self.codegen_allocation(layout.view.data.data)
            self.codegen_deferred_allocation(name, layout)
            return

        self.writeline(AllocateLine(self, buffer))

    def codegen_free(self, buffer):
        name = buffer.get_name()

        # can be freed but not reused
        if isinstance(buffer, ir.InputBuffer):
            self.writeline(self.make_buffer_free(buffer))
            return

        if not self.can_reuse(buffer):
            return
        self.freed.add(name)

        self.writeline(FreeIfNotReusedLine(self, buffer))

    def can_reuse(self, input_buffer, output_buffer=None):
        name = input_buffer.get_name()
        return not (
            name in V.graph.removed_buffers
            or name in V.graph.graph_inputs
            or name in V.graph.constants
            or name in V.graph.torchbind_constants
            or name in V.graph.never_reuse_buffers
            or name in self.freed
        )

    def did_reuse(self, buffer, reused_buffer):
        # Check whether a given buffer was reused by a possible reuser in the wrapper codegen
        # Can be consulted from inside ir codegen, e.g. to determine whether a copy is needed
        return (
            buffer.get_name() in self.reuses
            and self.reuses[buffer.get_name()] == reused_buffer.get_name()
        )

    def codegen_inplace_reuse(self, input_buffer: ir.Buffer, output_buffer: ir.Buffer):
        assert buffer_reuse_key(input_buffer) == buffer_reuse_key(output_buffer)
        self.codegen_allocation(input_buffer)
        self.freed.add(input_buffer.get_name())
        self.allocated.add(output_buffer.get_name())
        self.reuses[output_buffer.get_name()] = input_buffer.get_name()
        self.writeline(ReuseLine(self, input_buffer, output_buffer))

    def codegen_unbacked_symbol_decl(self, symbol):
        name = str(symbol)
        if name in self.unbacked_symbol_decls:
            return name
        else:
            # When in CppWrapperCpu, we should only generate the declaration once
            self.unbacked_symbol_decls.add(name)
            return self.declare + name

    def codegen_subgraph_prefix(self, subgraph, outer_inputs, outer_outputs):
        for inner_input, outer_input in zip(subgraph.graph.graph_inputs, outer_inputs):
            self.writeline(f"{self.declare}{inner_input} = {outer_input}{self.ending}")

    def codegen_subgraph_suffix(self, subgraph, outer_inputs, outer_outputs):
        for inner_output, outer_output in zip(
            subgraph.graph.graph_outputs, outer_outputs
        ):
            self.writeline(
                f"{outer_output} = {inner_output.codegen_reference()}{self.ending}"
            )

    def codegen_subgraph(self, subgraph, outer_inputs, outer_outputs):
        try:
            self.push_codegened_graph(subgraph.graph)
            self.writeline(f"{self.comment} subgraph: {subgraph.name}")
            self.codegen_subgraph_prefix(subgraph, outer_inputs, outer_outputs)
            parent_graph = V.graph
            with V.set_graph_handler(subgraph.graph):
                subgraph.graph.codegen_subgraph(
                    parent_graph=parent_graph,
                )
            self.codegen_subgraph_suffix(subgraph, outer_inputs, outer_outputs)
        finally:
            self.pop_codegened_graph()

    def codegen_conditional(self, conditional):
        name = conditional.get_name()

        self.writeline(f"{name} = [None] * {len(conditional.outputs)}")

        outer_inputs = [buf.codegen_reference() for buf in conditional.operands]
        outer_outputs = [f"{name}[{i}]" for i in range(len(conditional.outputs))]

        predicate = conditional.predicate.codegen_reference()
        if not isinstance(conditional.predicate, ir.ShapeAsConstantBuffer):
            # move the Tensor predicate to host
            predicate = f"{predicate}.item()"

        self.writeline(f"{name} = [None] * {len(conditional.outputs)}")
        self.writeline(f"if {predicate}:")
        self.writeline(EnterSubgraphLine(self, conditional.true_subgraph.graph))
        self.codegen_subgraph(conditional.true_subgraph, outer_inputs, outer_outputs)
        self.writeline(ExitSubgraphLine(self))
        self.writeline("else:")
        self.writeline(EnterSubgraphLine(self, conditional.false_subgraph.graph))
        self.codegen_subgraph(conditional.false_subgraph, outer_inputs, outer_outputs)
        self.writeline(ExitSubgraphLine(self))

    def codegen_while_loop(self, while_loop):
        name = while_loop.get_name()
        outer_carried_inputs = [
            buf.codegen_reference() for buf in while_loop.carried_inputs
        ]
        outer_additional_inputs = [
            buf.codegen_reference() for buf in while_loop.additional_inputs
        ]

        self.writeline(f"{name} = [None] * {len(outer_carried_inputs)}")
        for i, inp in enumerate(outer_carried_inputs):
            # set the initial state before the loop
            self.writeline(f"{name}[{i}] = {inp}")

        cond_outer_inputs = [
            *[f"{name}[{i}]" for i in range(len(outer_carried_inputs))],
            *outer_additional_inputs,
        ]
        cond_outer_outputs = [f"{name}_cond_result"]
        body_outer_inputs = list(
            cond_outer_inputs
        )  # same inputs for cond_fn and body_fn
        # Carry over the state from body_fn. Note: We only carry over
        # the carried_inputs part of the inputs, the additional ones
        # are passed in as they're before.
        body_outer_outputs = body_outer_inputs[: len(outer_carried_inputs)]

        self.writeline("while True:")
        self.writeline(EnterSubgraphLine(self, while_loop.cond_subgraph.graph))
        self.codegen_subgraph(
            while_loop.cond_subgraph, cond_outer_inputs, cond_outer_outputs
        )
        self.writeline(
            f"if not {cond_outer_outputs[0]}.item(): break"
        )  # condition doesn't hold
        self.writeline(ExitSubgraphLine(self))
        self.writeline(EnterSubgraphLine(self, while_loop.body_subgraph.graph))
        self.codegen_subgraph(
            while_loop.body_subgraph, body_outer_inputs, body_outer_outputs
        )
        self.writeline(ExitSubgraphLine(self))

    @staticmethod
    def statically_known_int_or_none(x):
        try:
            if getattr(x, "free_symbols", None):
                # _maybe_evaluate_static will return (s0 // (2 // s0)) as 2, but
                # the actual codegen will still generate the full expression here.
                return None
            val = V.graph._shape_env._maybe_evaluate_static(x)
            return int(val)
        except Exception:
            return None

    @staticmethod
    def statically_known_list_of_ints_or_none(lst):
        result = []
        for x in lst:
            num = WrapperCodeGen.statically_known_int_or_none(x)
            if num is None:
                return None
            result.append(num)
        return result

    @staticmethod
    def is_statically_known_list_of_ints(lst):
        return WrapperCodeGen.statically_known_list_of_ints_or_none(lst) is not None

    @staticmethod
    def static_shape_for_buffer_or_none(buffer):
        return WrapperCodeGen.statically_known_list_of_ints_or_none(buffer.get_size())

    @staticmethod
    def can_prove_buffer_has_static_shape(buffer):
        return WrapperCodeGen.static_shape_for_buffer_or_none(buffer) is not None<|MERGE_RESOLUTION|>--- conflicted
+++ resolved
@@ -1533,20 +1533,15 @@
             """
         )
 
-<<<<<<< HEAD
-    def generate_default_grid(self, kernel_name: str, grid_args: List[Any]):
-        return grid_args
-=======
     def generate_default_grid(
         self,
-        name: str,
+        kernel_name: str,
         grid: List[Any],
         cuda: bool = True,
         grid_callable: Optional[Callable[..., Any]] = None,
         **grid_extra_kwags,
     ):
         return grid
->>>>>>> 636dba19
 
     def prepare_triton_kernel_call(self, device_index, call_args):
         def wrap_arg(arg):
@@ -1631,11 +1626,8 @@
         raw_args=None,
         grid_fn: str = "grid",
         triton_meta=None,
-<<<<<<< HEAD
+        grid_extra_kwargs="",
         autotune_configs=None,
-=======
-        grid_extra_kwargs="",
->>>>>>> 636dba19
     ):
         """
         Generates kernel call code.
