--- conflicted
+++ resolved
@@ -310,7 +310,6 @@
                 best_blocking = get_better_blocking(blocking, best_blocking)
 
         if best_blocking is None:
-<<<<<<< HEAD
             for k_factor in factors:
                 if k_blocks >= k_factor and (
                     config.cpp.gemm_max_k_slices == 0
@@ -336,27 +335,10 @@
                 if n_blocks >= n_factor or m_blocks >= m_factor:
                     blocking = get_blocking(
                         m_factor, n_factor, 1, m_blocks, n_blocks, k_blocks
-=======
-            for factor in factors:
-                cofactor = self.num_threads // factor
-                if n_blocks >= factor or m_blocks >= cofactor:
-                    blocking = get_blocking(
-                        self.num_threads, factor, m_blocks, n_blocks, k_blocks
->>>>>>> 032022b4
                     )
                     best_blocking = get_better_blocking(blocking, best_blocking)
 
         assert best_blocking is not None
-        m = self.num_threads // (
-            self.num_threads // math.ceil(m_blocks / best_blocking.block_m)
-        )
-        n = self.num_threads // (
-            self.num_threads // math.ceil(n_blocks / best_blocking.block_n)
-        )
-        k = self.num_threads // (
-            self.num_threads // math.ceil(k_blocks / best_blocking.block_k)
-        )
-        print(f"Thread occupancy: m: {m}, n: {n}, k: {k}")
         return best_blocking
 
     @cache_on_self
