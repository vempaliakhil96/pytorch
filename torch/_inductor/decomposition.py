--- conflicted
+++ resolved
@@ -479,8 +479,6 @@
     return torch.narrow(self, dim, start, length).clone()
 
 
-<<<<<<< HEAD
-=======
 @register_decomposition([aten.expand_copy])
 def expand_copy(
     self: torch.Tensor,
@@ -491,7 +489,6 @@
     return aten.expand(self, size, implicit=implicit).clone()
 
 
->>>>>>> 7c2e870c
 @register_decomposition([aten.view_copy.default])
 def view_copy_default(
     self: torch.Tensor,
