# mypy: allow-untyped-defs
from __future__ import annotations

import collections
import contextlib
import dataclasses
import enum
import functools
import inspect
import io
import itertools
import logging
import math
import operator
import os
import platform
import shutil
import sys
import tempfile
import textwrap
import time
import unittest
from datetime import datetime
from io import StringIO
from typing import (
    Any,
    Callable,
    Dict,
    Generic,
    Iterable,
    List,
    NamedTuple,
    Optional,
    Protocol,
    Set,
    TypeVar,
    Union,
    ValuesView,
)
from typing_extensions import Concatenate, ParamSpec
from unittest import mock

import sympy

import torch
from torch._dynamo.device_interface import get_interface_for_device
from torch._dynamo.utils import detect_fake_mode
from torch.autograd import DeviceType
from torch.autograd.profiler_util import EventList
from torch.fx.passes.graph_transform_observer import GraphTransformObserver
from torch.fx.passes.shape_prop import ShapeProp
from torch.utils._sympy.functions import (
    CeilDiv,
    CleanDiv,
    FloorDiv,
    Identity,
    ModularIndexing,
)
from torch.utils._sympy.symbol import make_symbol, SymT
from torch.utils._sympy.value_ranges import bound_sympy, ValueRanges

from . import config
from .runtime.runtime_utils import ceildiv as runtime_ceildiv
<<<<<<< HEAD
=======

_IS_WINDOWS = sys.platform == "win32"
>>>>>>> e9d1c262

log = logging.getLogger(__name__)

_T = TypeVar("_T")
VarRanges = Dict[sympy.Expr, sympy.Expr]
InputType = Union[torch.Tensor, int]


GPU_ALIGN_BYTES = 16

ALIGN_BYTES = 64
assert (ALIGN_BYTES & (ALIGN_BYTES - 1)) == 0 and ALIGN_BYTES >= 8, "must be power of 2"


def _align(nbytes):
    """Round up to the nearest multiple of ALIGN_BYTES"""
    return (nbytes + ALIGN_BYTES - 1) & -ALIGN_BYTES


def _is_aligned(v: sympy.Expr):
    """v can be statically proven to be a multiple of ALIGN_BYTES"""
    if isinstance(v, (sympy.Add, sympy.Max)):
        return all(map(_is_aligned, v.args))
    return isinstance(v, align) or sympy.gcd(v, ALIGN_BYTES) == ALIGN_BYTES


class align(sympy.Function):
    """Symbolically round up to the nearest multiple of ALIGN_BYTES"""

    nargs = (1,)
    is_integer = True

    @classmethod
    def eval(cls, value):
        if isinstance(value, (int, sympy.Integer)):
            return _align(int(value))
        if _is_aligned(value):
            return value


def do_bench_using_profiling(fn: Callable[[], Any], warmup=25, rep=100) -> float:
    """
    Returns benchmark results by examining torch profiler events.
    This could be more accurate as it doesn't count CPU side overhead.
    However, this also requires manually excluding irrelevant event, e.g.
    vectorized_elementwise_kernel which is used to fill L2 cache,
    various CUDA events, etc, so could also be fragile.
    """

    fn()
    torch.cuda.synchronize()
    cache = torch.empty(int(256e6 // 4), dtype=torch.int, device="cuda")

    # Estimate the runtime of the function
    start_event = torch.cuda.Event(enable_timing=True)
    end_event = torch.cuda.Event(enable_timing=True)
    start_event.record()
    for _ in range(5):
        cache.zero_()
        fn()
    end_event.record()
    torch.cuda.synchronize()
    estimate_ms = start_event.elapsed_time(end_event) / 5

    # compute number of warmup and repeat
    n_warmup = max(1, int(warmup / estimate_ms))
    n_repeat = max(1, int(rep / estimate_ms))

    # Warm-up
    for _ in range(n_warmup):
        fn()

    with torch.profiler.profile(
        activities=[
            torch.profiler.ProfilerActivity.CUDA,
        ]
    ) as p:
        # Benchmark
        for i in range(n_repeat):
            # we clear the L2 cache before each run
            cache.zero_()
            # record time of `fn`
            fn()
        # Record clocks
        torch.cuda.synchronize()

    log.debug("raw events")
    log.debug(p.key_averages().table(sort_by="self_device_time_total", row_limit=-1))

    filtered_events = EventList(
        [
            event
            for event in p.events()
            if event.device_type == DeviceType.CUDA and event.name != "Context Sync"
        ]
    )
    if len(filtered_events) % n_repeat != 0:
        raise RuntimeError(
            "Failed to divide all profiling events into #repeat groups. "
            "#CUDA events: %d, #repeats: %s",
            len(filtered_events),
            n_repeat,
        )
    num_event_per_group = len(filtered_events) / n_repeat
    actual_events = EventList(
        [
            event
            for i, event in enumerate(filtered_events)
            if i % num_event_per_group != 0
        ]
    )
    actual_events._build_tree()
    actual_events = actual_events.key_averages()

    log.debug("profiling time breakdown")
    log.debug(actual_events.table(row_limit=-1))

    res = sum(event.device_time_total for event in actual_events) / 1000.0 / n_repeat
    log.debug("profiling results: %s ms", res)
    return res


@functools.lru_cache(None)
def has_torchvision_roi_align() -> bool:
    try:
        from torchvision.ops import roi_align  # noqa: F401

        torch._C._dispatch_has_kernel_for_dispatch_key("torchvision::nms", "Meta")
        return roi_align is not None and hasattr(
            getattr(torch.ops, "torchvision", None), "roi_align"
        )
    except ImportError:
        return False
    except RuntimeError as e:
        assert "torchvision::nms does not exist" in str(e)
        return False


def decode_device(device: Union[Optional[torch.device], str]) -> torch.device:
    if device is None:
        return torch.tensor(0.0).device  # default device
    if isinstance(device, str):
        device = torch.device(device)
    if device.type not in ("cpu", "meta") and device.index is None:
        device_interface = get_interface_for_device(device.type)
        return torch.device(device.type, index=device_interface.Worker.current_device())
    return device


def sympy_product(it):
    return functools.reduce(operator.mul, it, sympy.Integer(1))


def sympy_dot(seq1, seq2):
    assert len(seq1) == len(seq2)
    return sympy.expand(sum(a * b for a, b in zip(seq1, seq2)))


def unique(it: Iterable[_T]) -> ValuesView[_T]:
    return {id(x): x for x in it}.values()


def ceildiv(
    numer: Union[int, sympy.Expr], denom: Union[int, sympy.Expr]
) -> Union[int, sympy.Expr]:
    if isinstance(numer, sympy.Expr) or isinstance(denom, sympy.Expr):
        return CeilDiv(sympy.sympify(numer), sympy.sympify(denom))
    # TODO: There is a bug in a call to this function, to repro:
    # python benchmarks/dynamo/huggingface.py --inductor -d cuda --accuracy
    # --amp --only YituTechConvBert --dynamic-shapes
    assert isinstance(numer, int) and isinstance(
        denom, int
    ), f"{numer}: {type(numer)}, {denom}: {type(denom)}"
    return runtime_ceildiv(numer, denom)


def _type_of(key):
    # Use the function here to get rid of dependencies on the Triton during the codegen.
    # Refer to Triton implementation here:
    # https://github.com/openai/triton/blob/98b5945d2aef679e00ebca8e07c35c3658ec76de/python/triton/runtime/jit.py#L238
    # `None` is nullptr.  Implicitly convert to *i8.
    if key is None:
        return "*i8"
    dtype_str = str(key).split(".")[-1]
    tys = {
        "bool": "i1",
        "float8e4nv": "fp8e4nv",
        "float8e5": "fp8e5",
        "float8e4b15": "fp8e4b15",
        "float8e4b15x4": "fp8e4b15x4",
        "float8_e4m3fn": "fp8e4nv",
        "float8_e5m2": "fp8e5",
        "float16": "fp16",
        "bfloat16": "bf16",
        "float32": "fp32",
        "float64": "fp64",
        "int8": "i8",
        "int16": "i16",
        "int32": "i32",
        "int64": "i64",
        "uint8": "u8",
        "uint16": "u16",
        "uint32": "u32",
        "uint64": "u64",
    }
    # reinterpret can create triton type
    for v in list(tys.values()):
        tys[v] = v
    return key if isinstance(key, str) else f"*{tys[dtype_str]}"


def convert_shape_to_inductor(
    lst: Iterable[Union[int, torch.SymInt]]
) -> List[sympy.Expr]:
    """
    Gets the shape and stride of a tensor. For non-symbolic tensors, this is
    trivial. But for symbolic tensors, we need to map from SymIntNode into
    sympy.Expr.
    """
    return [sympy.sympify(i) for i in lst]


def convert_shape_to_symint(
    lst: Iterable[Union[int, sympy.Expr]]
) -> List[Union[int, torch.SymInt]]:
    """
    Takes a list of shapes from Inductor and converts them into symints (or just
    ints if all shapes are static).
    """
    from .virtualized import V

    return [
        i
        if isinstance(i, int)
        else int(i)
        if isinstance(i, sympy.Integer)
        else V.graph.sizevars.shape_env.create_symintnode(i, hint=None)
        for i in lst
    ]


def is_view(op: torch._ops.OpOverload):
    """
    Does this op overload have aliasing
    """
    assert isinstance(op, torch._ops.OpOverload)
    return any(a.alias_info is not None for a in op._schema.arguments)


def is_pointwise_use(
    use, is_pointwise_fn: Optional[Callable[[torch._ops.OpOverload], bool]] = None
):
    """
    Do all uses of this op have torch.Tag.pointwise or return True for optional `is_pointwise_fn`

    Uses in views ops will follow the views uses
    """

    if not use.op == "call_function":
        return False

    if not (
        isinstance(use.target, torch._ops.OpOverload) or use.target is operator.getitem
    ):
        return False

    if use.target is operator.getitem or is_view(use.target):
        return all(is_pointwise_use(u, is_pointwise_fn) for u in use.users)

    return torch.Tag.pointwise in use.target.tags or (
        is_pointwise_fn is not None and is_pointwise_fn(use.target)
    )


def gen_gm_and_inputs(target, args, kwargs):
    g = torch.fx.Graph()
    g_args = []
    a_args = []
    for n, arg in enumerate(args):
        if isinstance(arg, torch.Tensor):
            g_args.append(g.placeholder(f"arg{n}"))
            a_args.append(arg)
        else:
            g_args.append(arg)
    assert all(not isinstance(x, torch.Tensor) for x in kwargs.values())
    node = g.call_function(target, tuple(g_args), kwargs)
    if (
        len(target._schema.returns) == 1
        and str(target._schema.returns[0].type) == "Tensor"
    ):
        node = (node,)
    g.output(node)

    gm = torch.fx.GraphModule({}, g)
    return gm, a_args


def synchronize(device: str = "cuda"):
    if device == "cpu":
        return
    device_interface = get_interface_for_device(device)
    if device_interface.is_available():
        device_interface.synchronize()


def timed(
    model: Callable[..., Any], example_inputs, times: int = 1, device: str = "cuda"
) -> float:
    synchronize(device)
    torch.manual_seed(1337)
    t0 = time.perf_counter()
    for _ in range(times):
        result = model(*example_inputs)
        synchronize(device)
    t1 = time.perf_counter()
    # GC the result after timing
    assert result is not None  # type: ignore[possibly-undefined]
    return t1 - t0


def print_performance(
    fn, args=(), times=10, repeat=10, baseline=1.0, device: str = "cuda"
):
    timings = torch.tensor([timed(fn, args, times, device) for _ in range(repeat)])
    took = torch.median(timings) / times
    print(f"{took / baseline:.6f}")
    return took


def precompute_method(obj: Any, method: str):
    """Replace obj.method() with a new method that returns a precomputed constant."""
    result = getattr(obj, method)()
    setattr(obj, method, lambda: result)


def precompute_methods(obj: Any, methods: List[str]):
    """Replace methods with new methods that returns a precomputed constants."""
    for method in methods:
        precompute_method(obj, method)


def cmp(a, b) -> int:
    return int(a > b) - int(a < b)


def pad_listlike(x, size):
    if len(x) == 1:
        return type(x)([x[0]]) * size
    else:
        return x


# Used to ensure that iterating over a set is deterministic
def tuple_sorted(x):
    if len(x) == 0:
        return []

    def sort_func(elem):
        if isinstance(elem, str):
            return elem
        else:
            # We expect `elem` to be `scheduler.BaseSchedulerNode` type here,
            # but we are not able to do isinstance assert because of circular dependency
            return elem.get_name()

    return sorted(x, key=sort_func)


P = ParamSpec("P")
RV = TypeVar("RV", covariant=True)


class CachedMethod(Protocol, Generic[P, RV]):
    @staticmethod
    def clear_cache(self) -> None:
        ...

    def __call__(self, *args: P.args, **kwargs: P.kwargs) -> RV:
        ...


# See https://github.com/python/mypy/issues/13222#issuecomment-1193073470 to understand the type signature
def cache_on_self(fn: Callable[Concatenate[Any, P], RV]) -> CachedMethod[P, RV]:
    key = f"__{fn.__name__}_cache"

    @functools.wraps(fn)
    def wrapper(self):
        if not hasattr(self, key):
            setattr(self, key, fn(self))
        return getattr(self, key)

    def clear_cache(self):
        if hasattr(self, key):
            delattr(self, key)

    wrapper.clear_cache = clear_cache  # type: ignore[attr-defined]
    return wrapper  # type: ignore[return-value]


def aggregate_origins(node_schedule):
    from . import ir

    if isinstance(node_schedule, list):
        return functools.reduce(
            operator.or_,
            [
                node.node.origins
                for node in node_schedule
                if hasattr(node, "node") and node.node
            ],
            set(),
        )
    elif isinstance(node_schedule, ir.ExternKernel):
        return node_schedule.origins
    else:
        return set()


def get_fused_kernel_name(node_schedule, descriptive_names):
    all_origins = aggregate_origins(node_schedule)
    if descriptive_names == "original_aten":
        # Bases the kernel name off of the top-level aten operator (i.e. pre-decompositions)
        sources = [
            origin.meta["original_aten"]._overloadpacket.__name__
            for origin in all_origins
            if origin.op == "call_function"
            and "original_aten" in origin.meta
            and origin.meta["original_aten"] is not None
        ]
        sources = sorted(set(sources))
    elif descriptive_names == "torch":
        # Bases the kernel name off of the top-level "torch" operator (i.e. post-dynamo graph)
        sources = []
        for origin in all_origins:
            if origin.op == "call_function" and "source_fn_stack" in origin.meta:
                source_fn = origin.meta["source_fn_stack"][-1]
                if isinstance(source_fn[1], str):
                    sources.append(source_fn[1])
                else:
                    sources.append(source_fn[1].__name__)
        sources = sorted(set(sources))
    elif descriptive_names == "inductor_node":
        sources = [
            origin.name for origin in all_origins if origin.op == "call_function"
        ]
    else:
        raise NotImplementedError
    sources = sources
    return "_".join(["fused"] + sources)


def get_kernel_metadata(node_schedule, wrapper):
    all_origins = aggregate_origins(node_schedule)
    inductor_nodes = [origin for origin in all_origins if origin.op == "call_function"]

    from_node_dict = collections.defaultdict(list)
    original_aten_dict = collections.defaultdict(list)
    for node in inductor_nodes:
        if "original_aten" in node.meta and node.meta["original_aten"] is not None:
            key = str(node.meta["original_aten"]._overloadpacket)
            original_aten_dict[key].append(node.name)
        if "from_node" in node.meta:
            key = node.meta["from_node"][0][0]
            from_node_dict[key].append(node.name)
    metadata = (
        f"{wrapper.comment} Source Nodes: [{', '.join(sorted(from_node_dict.keys()))}], "
        f"Original ATen: [{', '.join(sorted(original_aten_dict.keys()))}]"
    )
    # trace back to original node here
    detailed_metadata = []
    for original_node, nodes in sorted(from_node_dict.items()):
        detailed_metadata.append(
            f"{wrapper.comment} {original_node} => {', '.join(sorted(nodes))}"
        )
    return metadata, "\n".join(detailed_metadata)


def dominated_nodes(
    initial_queue: Iterable[torch.fx.Node], skip_filter=None
) -> Set[torch.fx.Node]:
    """Returns the set of nodes whose values depend on those within initial_queue"""
    initial_queue = list(initial_queue)
    dominated_set = set(initial_queue)

    while initial_queue:
        node = initial_queue.pop()
        for user in node.users:
            if skip_filter and skip_filter(user):
                continue
            if user not in dominated_set:
                dominated_set.add(user)
                initial_queue.append(user)

    return dominated_set


def gather_origins(args, kwargs):
    import itertools

    from . import ir

    def is_unrealized_node(n):
        if isinstance(n, ir.TensorBox):
            return is_unrealized_node(n.data)
        if isinstance(n, ir.StorageBox):
            return is_unrealized_node(n.data)
        return isinstance(n, ir.IRNode) and isinstance(n, ir.Pointwise)

    kwarg_origins = [val.origins for val in kwargs.values() if is_unrealized_node(val)]
    arg_origins = [arg.origins for arg in args if is_unrealized_node(arg)]
    return set(itertools.chain(*arg_origins, *kwarg_origins))


def sympy_str(expr: sympy.Expr) -> str:
    """
    Normal sympy str is very slow, this is a lot faster.  The result are
    somewhat worse, as it doesn't do as much simplification.  So don't
    use this for final codegen.
    """
    if isinstance(expr, sympy.Symbol):
        return expr.name
    if isinstance(expr, sympy.Add):
        return " + ".join(map(sympy_str, expr.args))
    if isinstance(expr, sympy.Mul):
        return " * ".join(map(sympy_str, expr.args))

    if isinstance(expr, (ModularIndexing, CleanDiv, FloorDiv, Identity)):
        return f"{expr.func.__name__}({', '.join(map(sympy_str, expr.args))})"
    return str(expr)


def get_bounds_index_expr(index):
    from .virtualized import V

    # If this expression does not come from an FX node, we compute its bounds
    if (
        config.compute_all_bounds
        and (fx_node := getattr(V.interpreter, "current_node", None))
        and fx_node.target != "index_expr"
    ):
        return bound_sympy(index)
    else:
        return ValueRanges.unknown()


def sympy_index_symbol_with_prefix(prefix: SymT, idx: int) -> sympy.Symbol:
    """
    Used to generate an integer-nonnegative symbol.
    """
    # This should never be used for creating shape/stride symbols, as those
    # should all be allocated before Inductor.
    assert prefix != SymT.SIZE
    # NOTE: shape symbols are positive (> 0), but index variables are only
    # non-negative (>= 0).
    return make_symbol(prefix, idx, integer=True, nonnegative=True)


def generate_assert(check):
    return (check or config.debug_index_asserts) and config.assert_indirect_indexing


def sympy_index_symbol(name: str) -> sympy.Symbol:
    """
    Used to generate an integer-nonnegative symbol.
    """
    # This should never be used for creating shape/stride symbols, as those
    # should all be allocated before Inductor.
    assert name[0] != "s"
    # NOTE: shape symbols are positive (> 0), but index variables are only
    # non-negative (>= 0).
    return sympy.Symbol(name, integer=True, nonnegative=True)


def sympy_subs(expr: sympy.Expr, replacements: Dict[sympy.Expr, Any]) -> sympy.Expr:
    """
    When the passed replacement symbol v is a string, it is converted to a symbol with name v that
    have the same replaced expression integer and nonnegative properties.
    """

    def to_symbol(replaced, replacement):
        assert isinstance(replaced, sympy.Expr)
        if isinstance(replacement, str):
            return sympy.Symbol(
                replacement,
                integer=replaced.is_integer,  # type: ignore[attr-defined]
                nonnegative=replaced.is_nonnegative,  # type: ignore[attr-defined]
            )
        else:
            return replacement

    # xreplace is faster than subs, but is way more picky
    return sympy.sympify(expr).xreplace(
        {k: to_symbol(k, v) for k, v in replacements.items()}
    )


def is_symbolic(a: Any) -> bool:
    return isinstance(a, torch.SymInt) or (
        isinstance(a, torch.Tensor)
        and any(is_symbolic(x) for x in itertools.chain(a.size(), a.stride()))
    )


def any_is_symbolic(*args: Any) -> bool:
    return any(is_symbolic(a) for a in args)


def get_first_incompatible_cudagraph_node(gm):
    from torch.fx.experimental.symbolic_shapes import free_unbacked_symbols

    forbidden_set = {
        "aten._fused_moving_avg_obs_fq_helper.default",
        "aten._fused_moving_avg_obs_fq_helper_functional.default",
        "aten.multinomial.default",
        "fbgemm.dense_to_jagged.default",
        "fbgemm.jagged_to_padded_dense.default",
        "run_and_save_rng_state",
        "run_with_rng_state",
        "aten._local_scalar_dense",
        # Technically, it's not necessary to ban this, because an
        # assert_scalar with constant arguments can be validly run
        # with CUDA graphs, but the operator is also pointless with
        # constant arguments, so might as well ban
        "aten._assert_scalar",
    }
    if torch.are_deterministic_algorithms_enabled():
        forbidden_set.update(
            {
                "aten._unsafe_index_put.default",
                "aten._unsafe_masked_index_put_accumulate.default",
                "aten.index_put.default",
                "aten.index_put_.default",
                "aten.scatter.src",
                "aten.scatter.reduce",
                "aten.scatter.value_reduce",
                "aten.scatter_add_",
                "aten.scatter_add.default",
                "aten.scatter_reduce.two",
                "aten.scatter_reduce_.two",
                "aten.scatter_reduce.two_out",
            }
        )
    for node in gm.graph.nodes:
        if str(node.target) in forbidden_set:
            return node
        if (val := node.meta.get("val")) is not None and free_unbacked_symbols(val):
            return node
    return None


def has_incompatible_cudagraph_ops(gm):
    return get_first_incompatible_cudagraph_node(gm) is not None


def output_node(gm: torch.fx.GraphModule):
    """Get the output node from an FX graph"""
    last_node = next(iter(reversed(gm.graph.nodes)))
    assert last_node.op == "output"
    return last_node


_registered_caches: List[Any] = []


def clear_on_fresh_inductor_cache(obj: Any):
    """
    Use this decorator to register any caches that should be cache_clear'd
    with fresh_inductor_cache().
    """
    if not hasattr(obj, "cache_clear") or not callable(obj.cache_clear):
        raise AttributeError(f"{obj} does not have a cache_clear method")

    _registered_caches.append(obj)
    return obj


def clear_inductor_caches():
    """
    Clear all registered caches.
    """
    for obj in _registered_caches:
        obj.cache_clear()


@contextlib.contextmanager
def fresh_inductor_cache(cache_entries=None, dir=None, delete=True):
    """
    Contextmanager that provides a clean tmp cachedir for inductor.

    Optionally, pass a dict as 'cache_entries' to get a list of filenames and sizes
    generated with this cache instance.
    """
    clear_inductor_caches()

    inductor_cache_dir = tempfile.mkdtemp(dir=dir)
    try:
        with mock.patch.dict(
            os.environ, {"TORCHINDUCTOR_CACHE_DIR": inductor_cache_dir}
        ):
            log.debug("Using inductor cache dir %s", inductor_cache_dir)
            triton_cache_dir = os.path.join(inductor_cache_dir, "triton")
            with mock.patch.dict(os.environ, {"TRITON_CACHE_DIR": triton_cache_dir}):
                yield
                if isinstance(cache_entries, dict):
                    assert len(cache_entries) == 0, "expected empty cache_entries dict"
                    if os.path.exists(triton_cache_dir):
                        files = os.listdir(triton_cache_dir)
                        cache_entries.update(
                            {
                                f: os.path.getsize(os.path.join(triton_cache_dir, f))
                                for f in files
                                if ".lock" not in f
                            }
                        )
        if delete:
            shutil.rmtree(inductor_cache_dir)
    except Exception:
        if not _IS_WINDOWS:
            """
            Windows can't delete the loaded modules, because the modules binaries are opened.
            TODO: discuss if have better solution to handle this issue.
            """
            log.warning("on error, temporary cache dir kept at %s", inductor_cache_dir)
            raise
    finally:
        clear_inductor_caches()


def argsort(seq) -> List[int]:
    # preserve original order for equal strides
    getter = seq.__getitem__
    a_r = range(len(seq))
    return list(reversed(sorted(a_r, key=getter, reverse=True)))  # noqa: C413


@functools.lru_cache(8)
def get_dtype_size(dtype):
    return torch.empty((), dtype=dtype).element_size()


class LineContext(NamedTuple):
    context: Any


class IndentedBuffer:
    tabwidth = 4

    def __init__(self, initial_indent=0):
        self._lines = []
        self._indent = initial_indent

    def getvaluewithlinemap(self) -> tuple[str, list[tuple[int, LineContext]]]:
        buf = StringIO()
        p = 1
        linemap = []
        for line in self._lines:
            if isinstance(line, DeferredLineBase):
                line = line()
                if line is None:
                    continue
            elif isinstance(line, LineContext):
                linemap.append((p, line.context))
                continue
            assert isinstance(line, str)
            buf.write(line)
            buf.write("\n")
            p += 1 + line.count("\n")
        return buf.getvalue(), linemap

    def getvalue(self) -> str:
        v, _ = self.getvaluewithlinemap()
        return v

    def getrawvalue(self) -> str:
        buf = StringIO()
        for line in self._lines:
            if isinstance(line, DeferredLineBase):
                line = line()
                if line is None:
                    continue
            elif isinstance(line, LineContext):
                continue
            assert isinstance(line, str)
            # backslash implies line continuation
            if line.endswith("\\"):
                buf.write(line[:-1])
            else:
                buf.write(line)
                buf.write("\n")
        return buf.getvalue()

    def clear(self):
        self._lines.clear()

    def __bool__(self):
        return bool(self._lines)

    def prefix(self):
        return " " * (self._indent * self.tabwidth)

    def newline(self):
        self.writeline("\n")

    def writeline(self, line):
        if isinstance(line, LineContext):
            self._lines.append(line)
        elif isinstance(line, DeferredLineBase):
            self._lines.append(line.with_prefix(self.prefix()))
        elif line.strip():
            self._lines.append(f"{self.prefix()}{line}")
        else:
            self._lines.append("")

    def writelines(self, lines):
        for line in lines:
            self.writeline(line)

    def indent(self, offset=1):
        @contextlib.contextmanager
        def ctx():
            self._indent += offset
            try:
                yield
            finally:
                self._indent -= offset

        return ctx()

    def do_indent(self, offset=1):
        self._indent += offset

    def do_unindent(self, offset=1):
        self._indent -= offset

    def splice(self, other_code, strip=False):
        if isinstance(other_code, IndentedBuffer):
            dedent = float("inf")
            for line in other_code._lines:
                if not isinstance(line, LineContext) and line:
                    dedent = min(dedent, len(line) - len(line.lstrip()))
            if math.isinf(dedent):
                dedent = 0
            for line in other_code._lines:
                if isinstance(line, LineContext):
                    self._lines.append(line)
                else:
                    IndentedBuffer.writeline(self, line[int(dedent) :])
        else:
            other_code = textwrap.dedent(other_code)
            if strip:
                other_code = other_code.lstrip()
            if not other_code:
                return
            other_code = other_code.rstrip()
            for line in other_code.split("\n"):
                self.writeline(line)

    def map(self, func: Callable[[Any], Any]) -> IndentedBuffer:
        res = IndentedBuffer(initial_indent=self._indent)
        res._lines = [func(line) for line in self._lines]
        return res

    def __repr__(self):
        return f"{type(self)}({self.getvalue()})"

    def __add__(self, other):
        assert self._indent == other._indent
        res = IndentedBuffer(initial_indent=self._indent)
        res.writelines(self._lines)
        res.writelines(other._lines)
        return res


class FakeIndentedBuffer(IndentedBuffer):
    def __init__(self):
        super().__init__()

    def __getattribute__(self, name):
        if name == "__class__":  # Allow access to the class attribute
            return object.__getattribute__(self, name)
        raise RuntimeError(
            f"Tried to call self.{name} on FakeIndentedBuffer. This buffer"
            "is currently used on TritonTemplateKernel to prevent actual"
            "writes to the body without explicitly specifying the body with"
            "`TritonTemplateKernel.set_subgraph_body(name)`"
        )


@contextlib.contextmanager
def restore_stdout_stderr(initial_stdout, initial_stderr):
    try:
        yield
    finally:
        sys.stdout = initial_stdout
        sys.stderr = initial_stderr


class DeferredLineBase:
    """A line that can be 'unwritten' at a later time"""

    def __init__(self, line):
        if not line.strip():
            line = ""
        self.line = line

    def __call__(self) -> Optional[str]:
        """Returns either self.line or None to indicate the line has been 'unwritten'"""
        raise NotImplementedError

    def _new_line(self, line: str) -> DeferredLineBase:
        """Returns a new deferred line with the same condition"""
        raise NotImplementedError

    def with_prefix(self, prefix):
        return self._new_line(f"{prefix}{self.line}")

    def lstrip(self):
        return self._new_line(self.line.lstrip())

    def __getitem__(self, index):
        return self._new_line(self.line[index])

    def __bool__(self):
        return bool(self.line)

    def __len__(self):
        return len(self.line)


@functools.lru_cache(None)
def is_big_gpu(index) -> bool:
    min_sms = 68  # 3080
    avail_sms = torch.cuda.get_device_properties(index).multi_processor_count
    if avail_sms < min_sms:
        log.warning(
            "Not enough SMs to use max_autotune_gemm mode",
            extra={"min_sms": min_sms, "avail_sms": avail_sms},
        )
        return False
    return True


def use_max_autotune() -> bool:
    return (
        config.max_autotune or config.max_autotune_gemm or config.search_autotune_cache
    )


def _use_template_for_cuda(layout, allowed_layout_dtypes: List[torch.dtype]) -> bool:
    return (
        use_max_autotune()
        and layout.device.type == "cuda"
        and layout.dtype in allowed_layout_dtypes
        and is_big_gpu(layout.device.index or 0)
    )


def _use_autotune_backend(backend: str) -> bool:
    return backend.upper() in [
        x.strip() for x in config.max_autotune_gemm_backends.upper().split(",")
    ]


def _use_conv_autotune_backend(backend: str) -> bool:
    return backend.upper() in [
        x.strip() for x in config.max_autotune_conv_backends.upper().split(",")
    ]


def use_triton_template(layout, *, enable_int32=False, enable_float8=False):
    from .codegen.common import BackendFeature, has_backend_feature

    layout_dtypes = [torch.float16, torch.bfloat16, torch.float32]
    if enable_int32:
        layout_dtypes = [torch.float16, torch.bfloat16, torch.float32, torch.int32]
    if enable_float8:
        layout_dtypes.extend([torch.float8_e4m3fn, torch.float8_e5m2])
    return (
        _use_template_for_cuda(layout, layout_dtypes)
        and _use_autotune_backend("TRITON")
        and has_backend_feature(layout.device, BackendFeature.TRITON_TEMPLATES)
    )


def use_cutlass_template(layout, m, n, k):
    from .virtualized import V

    gemm_size = V.graph.sizevars.size_hint(m * n * k, fallback=-1)
    if gemm_size <= 0 or gemm_size < config.cuda.cutlass_backend_min_gemm_size:
        return False
    from .codegen.cuda.cutlass_utils import try_import_cutlass

    # Do not use cutlass template on ROCm
    if torch.version.hip:
        return False

    layout_dtypes = [torch.float16, torch.bfloat16, torch.float32, torch.int32]
    res = _use_template_for_cuda(layout, layout_dtypes) and _use_autotune_backend(
        "CUTLASS"
    )

    if res:
        if not try_import_cutlass():
            log.warning(
                "Failed to import CUTLASS lib. Please check whether "
                "_inductor.config.cuda.cutlass_dir is set correctly. "
                "Skipping CUTLASS backend for now."
            )
            return False
    return res


@functools.lru_cache(None)
def _rocm_native_device_arch_name(device):
    return torch.cuda.get_device_properties(device).gcnArchName


@functools.lru_cache(None)
def try_import_ck_lib():
    try:
        import ck4inductor  # type: ignore[import]
        from ck4inductor.universal_gemm.gen_instances import (  # type: ignore[import]
            gen_ops_library,
            gen_ops_preselected,
        )
        from ck4inductor.universal_gemm.op import (  # type: ignore[import]
            CKGemmOperation,
        )

        package_dirname = os.path.dirname(ck4inductor.__file__)
    except ImportError:

        def gen_ops_library():
            return []

        def gen_ops_preselected():
            return []

        class CKGemmOperation:  # type: ignore[no-redef]
            pass

        package_dirname = None
    return package_dirname, gen_ops_library, gen_ops_preselected, CKGemmOperation


def use_ck_template(layout, m, n, k):
    # config knobs check 1
    if not use_max_autotune():
        return False
    # config knobs check 2
    if not _use_autotune_backend("CK"):
        return False
    # platform check
    if not torch.version.hip:
        return False
    # tensors must be on GPU
    if not layout.device.type == "cuda":
        return False
    # hardware check
    # if config arch list is not specified, get the native arch from the device properties
    native_arch = _rocm_native_device_arch_name(layout.device)
    requested_archs = {k.split(":")[0]: k for k in config.rocm.arch} or {
        native_arch.split(":")[0]: native_arch
    }
    requested_supported_archs = [
        requested_archs[k] for k in requested_archs.keys() & config.rocm.supported_arch
    ]
    if not requested_supported_archs:
        return False
    # supported input dtypes
    if layout.dtype not in [torch.float16, torch.bfloat16]:
        return False
    # TBD: investigate if we need to disable backend based on number of available CUs similar to `is_big_gpu`
    # check if shape is static and gemm size is not 0
    from .virtualized import V

    gemm_size = V.graph.sizevars.size_hint(m * n * k, fallback=-1)
    if gemm_size <= 0:
        return False
    # TBD: investigate if backend needs to be disabled for small gemms similar to CUTLASS

    ck_package_dirname, _, _, _ = try_import_ck_lib()

    if not ck_package_dirname:
        log.warning("Please pip install Composable Kernel package")
        return False

    if not config.rocm.ck_dir:
        log.warning("Please set TORCHINDUCTOR_CK_DIR env variable")
        return False

    if ck_package_dirname != config.rocm.ck_dir:
        log.warning("Invalid path to CK library")
        return False

    return True


def _use_template_for_cpu(layout):
    return use_max_autotune() and layout.device.type == "cpu"


def use_cpp_packed_gemm_template(layout, mat1, mat2):
    from . import ir
    from .codegen.cpp_micro_gemm import create_micro_gemm
    from .codegen.cpp_utils import get_gemm_template_output_and_compute_dtype
    from .kernel.mm_common import mm_args

    if not _use_template_for_cpu(layout) or not _use_autotune_backend("CPP"):
        return False

    if not config.cpp.weight_prepack:
        return False

    int8_gemm = mat1.get_dtype() == torch.uint8
    layout_dtypes = [torch.float32, torch.bfloat16, torch.half, torch.uint8]
    m, n, k, layout, mat1, mat2 = mm_args(
        mat1, mat2, out_dtype=layout.dtype if int8_gemm else None
    )
    # TODO(jgong5): support dynamic shapes for n or k
    if has_free_symbols((n, k)):
        return False
    if isinstance(mat2, ir.BaseView):
        mat2 = mat2.unwrap_view()

    output_dtype, _ = get_gemm_template_output_and_compute_dtype(mat1.get_dtype())
    micro_gemm = create_micro_gemm(
        "micro_gemm",
        m,
        n,
        k,
        input_dtype=mat1.get_dtype(),
        input2_dtype=mat2.get_dtype(),
        output_dtype=output_dtype,
        num_threads=parallel_num_threads(),
    )
    return (
        layout.dtype in layout_dtypes
        and micro_gemm is not None
        and mat1.get_stride()[-1] == 1  # TODO(jgong5): support transposed input
        and isinstance(mat2, ir.StorageBox)
        and mat2.is_module_buffer()
    )


def use_aten_gemm_kernels():
    return not use_max_autotune() or _use_autotune_backend("ATEN")


class DebugDirManager:
    counter = itertools.count(0)
    prev_debug_name: str

    def __init__(self):
        self.id = next(DebugDirManager.counter)

    def __enter__(self):
        self.prev_debug_name = torch._dynamo.config.debug_dir_root
        self.new_name = f"{self.prev_debug_name}_tmp_{self.id}"
        torch._dynamo.config.debug_dir_root = self.new_name

    def __exit__(self, *args):
        shutil.rmtree(self.new_name)
        torch._dynamo.config.debug_dir_root = self.prev_debug_name


def run_and_get_code(fn, *args, **kwargs):
    from .graph import GraphLowering

    source_codes: List[str] = []

    def save_output_code(code: str):
        source_codes.append(code)

    with mock.patch.object(GraphLowering, "save_output_code", save_output_code):
        torch._dynamo.reset()
        result = fn(*args, **kwargs)
    return result, source_codes


def run_fw_bw_and_get_code(fn):
    def run_with_backward():
        result = fn()
        result.sum().backward()
        return result

    return run_and_get_code(run_with_backward)


def get_code(fn, *args, **kwargs):
    """Get the inductor-generated code, but skip any actual compilation or running."""
    from .graph import GraphLowering

    source_codes: List[str] = []

    def save_output_code(code: str):
        source_codes.append(code)

    def patched_compile_to_module(self: GraphLowering):
        class DummyModule:
            """This is empty to replace the generated triton module"""

            def __init__(self):
                pass

            def call(self, *args, **kwargs):
                # Don't do anything when called
                pass

        code, _ = (
            self.codegen_with_cpp_wrapper() if self.cpp_wrapper else self.codegen()
        )
        # Skip all the actual compiling.
        nonlocal save_output_code
        save_output_code(code)

        return DummyModule()

    with mock.patch.object(
        GraphLowering, "compile_to_module", patched_compile_to_module
    ), mock.patch.object(GraphLowering, "save_output_code", save_output_code):
        torch._dynamo.reset()
        # Note the return here is None
        _ = fn(*args, **kwargs)

    return source_codes


def get_triton_code(fn, *args, **kwargs):
    source_codes = get_code(fn, *args, **kwargs)
    # Can have two outputs if backwards was eagerly compiled
    assert (
        1 <= len(source_codes) <= 2
    ), f"expected one or two code outputs got {len(source_codes)}"
    return source_codes[0]


def run_and_get_triton_code(fn, *args, **kwargs):
    _, source_codes = run_and_get_code(fn, *args, **kwargs)
    # Can have two outputs if backwards was eagerly compiled
    assert (
        1 <= len(source_codes) <= 2
    ), f"expected one or two code outputs got {len(source_codes)}"
    return source_codes[0]


@contextlib.contextmanager
def override_lowering(aten_op, override_fn):
    """
    Override the lowering of aten_op with override_fn.
    The first argument of override_fn is the original lowering fn.
    """
    from torch._inductor import lowering

    orig_fn = lowering.lowerings[aten_op]
    try:
        lowering.lowerings[aten_op] = functools.partial(override_fn, orig_fn)
        yield
    finally:
        lowering.lowerings[aten_op] = orig_fn


def add_scheduler_init_hook(pre_fn, post_fn=None):
    """
    Add hook functions to be called at the beginning and end of Scheduler.__init__.
    Used for unit tests.
    """
    from torch._inductor.scheduler import Scheduler

    orig_fn = Scheduler.__init__

    def wrapper(scheduler, nodes):
        pre_fn(scheduler, nodes)
        out = orig_fn(scheduler, nodes)
        if post_fn:
            post_fn(scheduler, nodes)
        return out

    return unittest.mock.patch.object(Scheduler, "__init__", wrapper)


def developer_warning(msg):
    """
    Warnings that will be actionable for PyTorch developers, but not
    end users.  Allows us to easily disable them in stable releases but
    keep them on for nightly builds.
    """
    if config.developer_warnings:
        log.warning(msg)
    else:
        log.info(msg)


def get_benchmark_name():
    """
    An experimental API used only when config.benchmark_kernel is true.

    The benchmark name is only available at codegen time. So we can not
    directly call it in benchmark_all_kernels which is run after codegen.

    The function assumes the argument after --only is the benchmark name.
    It works for torchbench.py/hugginface.py/timm_models.py. But for ad-hoc
    scripts, this function may return None.

    There are 2 flavors of --only argument we need handle:
    1. --only model_name
    2. --only=model_name
    """
    try:
        idx = sys.argv.index("--only")
        if (
            idx + 1 < len(sys.argv)
            and len(sys.argv[idx + 1]) > 0
            and sys.argv[idx + 1][0] != "-"
        ):
            return sys.argv[idx + 1]
    except ValueError:
        pass

    for arg in sys.argv:
        if arg.startswith("--only="):
            return arg[len("--only=") :]


def is_ones(items):
    return all(x == 1 for x in items)


def is_zeros(items):
    return all(x == 0 for x in items)


def is_cpu_device(inputs):
    return all(
        item.device == torch.device("cpu")
        for item in inputs
        if isinstance(item, torch.Tensor)
    )


def get_sympy_Expr_dtype(val: sympy.Expr) -> torch.dtype:
    assert isinstance(
        val, sympy.Expr
    ), "only support sympy.Expr as input to get_sympy_Expr_dtype"
    if val.is_integer:  # type: ignore[attr-defined]
        return torch.int64
    else:
        return torch.float64


@contextlib.contextmanager
def maybe_profile(should_profile, *args, **kwargs):
    if should_profile:
        with torch.profiler.profile(*args, **kwargs) as p:
            yield p
    else:
        yield


def parallel_num_threads():
    threads = config.cpp.threads
    if threads < 1:
        threads = torch.get_num_threads()
    return threads


@functools.lru_cache(None)
def get_device_tflops(dtype):
    from triton.testing import get_max_simd_tflops, get_max_tensorcore_tflops

    assert dtype in (torch.float16, torch.bfloat16, torch.float32)

    if inspect.signature(get_max_simd_tflops).parameters.get("clock_rate"):
        # Triton API change in https://github.com/openai/triton/pull/2293
        from torch._utils_internal import max_clock_rate

        sm_clock = max_clock_rate()
        if dtype in (torch.float16, torch.bfloat16):
            return get_max_tensorcore_tflops(dtype, sm_clock)

        if torch.backends.cuda.matmul.allow_tf32:
            return get_max_tensorcore_tflops(torch.float32, sm_clock)
        else:
            return get_max_simd_tflops(torch.float32, sm_clock)
    else:
        if dtype in (torch.float16, torch.bfloat16):
            return get_max_tensorcore_tflops(dtype)

        if torch.backends.cuda.matmul.allow_tf32:
            return get_max_tensorcore_tflops(torch.float32)
        else:
            return get_max_simd_tflops(torch.float32)


@functools.lru_cache(None)
def get_gpu_dram_gbps():
    from triton.testing import get_dram_gbps

    return get_dram_gbps()


def get_gpu_shared_memory():
    from triton.runtime import driver

    return driver.active.utils.get_device_properties(0).get("max_shared_mem", 0)


def is_welford_reduction(reduction_type):
    return reduction_type.startswith("welford")


def reduction_num_outputs(reduction_type):
    return 3 if is_welford_reduction(reduction_type) else 1


def is_linux() -> bool:
    return platform.system() == "Linux"


def has_free_symbols(itr: Iterable[Any]):
    return any(isinstance(x, sympy.Expr) and not x.is_number for x in itr)


def is_dynamic(*args):
    from . import ir

    for t in args:
        if isinstance(t, ir.TensorBox):
            if has_free_symbols(t.data.get_size()) or (
                hasattr(t.data, "get_stride") and has_free_symbols(t.data.get_stride())
            ):
                return True
        elif isinstance(t, (ir.StorageBox, ir.BaseView, ir.ComputedBuffer)):
            assert hasattr(t, "get_size") and hasattr(t, "get_stride")
            if has_free_symbols(t.get_size()) or has_free_symbols(t.get_stride()):
                return True
        elif not isinstance(t, ir.IRNode):
            continue
        else:
            raise TypeError(f"unexpected type for is_dynamic {type(t)}")

    return False


# Placeholder strings used in triton codegen.
class Placeholder(enum.Enum):
    # The placeholder for the actual name of a triton kernel.
    # e.g. for "def triton_" it would be "triton_"
    KERNEL_NAME = "KERNEL_NAME"

    # The descriptive name of the triton kernel; when unique_kernel_names = False, this
    # placeholder will be replaced with a string with more information.
    DESCRIPTIVE_NAME = "DESCRIPTIVE_NAME"


def pass_execution_and_save(func, gm, inp, msg):
    from .pattern_matcher import stable_topological_sort

    with tempfile.NamedTemporaryFile(
        mode="w",
        encoding="utf-8",
        delete=False,
    ) as f:
        before_io = io.StringIO()
        after_io = io.StringIO()
        ShapeProp(gm=gm, fake_mode=detect_fake_mode(inp)).propagate(*inp)
        print(f"Before:\n{gm.graph}", file=f)
        print(gm.graph, file=before_io)
        start_time = datetime.now()
        with GraphTransformObserver(gm, msg, config.trace.log_url_for_graph_xform):
            func(gm.graph)
        time_elapsed = datetime.now() - start_time
        # recompile graph
        stable_topological_sort(gm.graph)
        gm.graph.lint()
        gm.recompile()

        print(f"After:\n{gm.graph}", file=f)
        print(gm.graph, file=after_io)
        t = before_io.getvalue() == after_io.getvalue()
        log.info(
            "%s, save before/after graph to %s, graph before/after are the same = %s, time elapsed = %s",
            msg,
            f.name,
            t,
            time_elapsed,
        )


def is_collective(node, op=None):
    from . import ir

    return type(node) == ir._CollectiveKernel and (op is None or node.op_overload is op)


def is_wait(node):
    from . import ir

    return type(node) == ir._WaitKernel


def contains_collective(snode):
    from torch._inductor.scheduler import BaseSchedulerNode, GroupedSchedulerNode

    assert isinstance(snode, BaseSchedulerNode)
    if isinstance(snode, GroupedSchedulerNode):
        return any(contains_collective(x) for x in snode.snodes)
    else:
        return is_collective(snode.node)


def contains_wait(snode):
    from torch._inductor.scheduler import BaseSchedulerNode, GroupedSchedulerNode

    assert isinstance(snode, BaseSchedulerNode)
    if isinstance(snode, GroupedSchedulerNode):
        return any(contains_wait(x) for x in snode.snodes)
    else:
        return is_wait(snode.node)


def is_fallback_op(node, op):
    from . import ir

    if isinstance(op, torch._ops.OpOverload):
        op = {op}
    return isinstance(node, ir.FallbackKernel) and node.op_overload in op


def buf_name_to_fused_snode(buf_name, name_to_buf, name_to_fused_node):
    return name_to_fused_node[name_to_buf[buf_name].defining_op.get_name()]


def find_recursive_deps_of_node(
    snode, collected_node_set, name_to_buf, name_to_fused_node, criteria_cb=None
):
    if criteria_cb and criteria_cb(snode):
        return
    collected_node_set.add(snode)
    for dep in snode.unmet_dependencies:
        defining_op_for_dep = buf_name_to_fused_snode(
            dep.name, name_to_buf, name_to_fused_node
        )
        if defining_op_for_dep in collected_node_set:
            continue
        find_recursive_deps_of_node(
            defining_op_for_dep,
            collected_node_set,
            name_to_buf,
            name_to_fused_node,
            criteria_cb=criteria_cb,
        )


def find_recursive_users_of_node(
    snode, collected_node_set, name_to_buf, name_to_fused_node, criteria_cb=None
):
    if criteria_cb and criteria_cb(snode):
        return
    collected_node_set.add(snode)
    for o in snode.get_outputs():
        for user in o.users:
            assert user.node is not None
            if user.node.get_name() == "OUTPUT":
                continue
            if user.node.get_name() not in name_to_fused_node:
                continue
            user_op = name_to_fused_node[user.node.get_name()]
            if user_op in collected_node_set:
                continue
            find_recursive_users_of_node(
                user_op,
                collected_node_set,
                name_to_buf,
                name_to_fused_node,
                criteria_cb=criteria_cb,
            )


def num_fw_fixed_arguments(dynamo_gm_num_inputs: int, aot_fw_gm_num_inputs: int):
    "Computes the number of inputs to the aot fw graph which have fixed addresses (params and buffers)"
    num_rng_seed_offset_inputs = (
        2 if torch._functorch.config.functionalize_rng_ops else 0
    )
    # AOT won't lift any parameters if we're inlining NN Modules
    # however desugaring subclasses will still add arguments
    # resulted in extra fixed inputs https://github.com/pytorch/pytorch/issues/130502
    if (
        torch._dynamo.config.inline_inbuilt_nn_modules
        and not torch._dynamo.utils.is_parameter_freezing()
    ):
        return 0

    return aot_fw_gm_num_inputs - dynamo_gm_num_inputs - num_rng_seed_offset_inputs


def count_tangents(fx_g: torch.fx.GraphModule):
    """
    Infers which inputs are static for a backwards graph
    """

    def is_saved_tensor(x):
        return (
            "tangents" not in x.name
            and "bwd_seed" not in x.name
            and "bwd_base_offset" not in x.name
        )

    arg_count = 0
    static_arg_idxs = []
    for n in fx_g.graph.nodes:
        if n.op == "placeholder":
            if is_saved_tensor(n):
                static_arg_idxs.append(arg_count)
            arg_count += 1

    assert static_arg_idxs == list(range(len(static_arg_idxs)))
    return len(static_arg_idxs)


@dataclasses.dataclass
class BoxedBool:
    value: bool

    def __bool__(self):
        return self.value

    @staticmethod
    def disable(obj):
        if isinstance(obj, BoxedBool):
            obj.value = False
            return obj
        return False


@contextlib.contextmanager
def collect_defined_kernels(kernel_list):
    from .codegen.wrapper import WrapperCodeGen

    orig_define_kernel = WrapperCodeGen.define_kernel

    def new_define_kernel(wrapper, name, kernel_code, metadata, *args, **kwargs):
        nonlocal kernel_list
        kernel_list.append(kernel_code)
        return orig_define_kernel(wrapper, name, kernel_code, metadata, *args, **kwargs)

    with unittest.mock.patch.object(WrapperCodeGen, "define_kernel", new_define_kernel):
        yield


def get_cloned_parameter_buffer_name(name: str):
    return name + "__original__"


def is_gpu(device: str):
    assert isinstance(device, str) or device is None, device
    return device in ["cuda", "xpu"]


def device_need_guard(device: str):
    assert isinstance(device, str)
    return is_gpu(device)


def needs_fallback_due_to_atomic_add_limitations(dtype):
    # tl.atomic_add does NOT support the following types
    return dtype in {torch.int64, torch.bool, torch.bfloat16}


def use_scatter_fallback(
    op_overload: torch._ops.OpOverload,
    reduction_type,
    self_dtype,
    src_dtype,
    src_device_type,
    src_is_tensor,
):
    if (
        op_overload.overloadpacket
        in (torch.ops.aten.scatter_reduce_, torch.ops.aten.scatter_reduce)
        and reduction_type is None
    ):
        return False

    reduce_ty = (
        "add" if op_overload.overloadpacket == torch.ops.aten.scatter_ else "sum"
    )

    return (
        reduction_type not in {None, reduce_ty}
        or (
            src_is_tensor
            and is_gpu(src_device_type)
            and needs_fallback_due_to_atomic_add_limitations(src_dtype)
        )
        or (
            op_overload.overloadpacket == torch.ops.aten.scatter_reduce_
            and reduction_type == "sum"
            and src_is_tensor
            and src_device_type == "cpu"
            and config.cpp.fallback_scatter_reduce_sum
            and (config.cpp.dynamic_threads or parallel_num_threads() != 1)
        )
        or (reduction_type == reduce_ty and self_dtype in {torch.bool, torch.int64})
        or torch.are_deterministic_algorithms_enabled()
    )


def dump_node_schedule(node_schedule):
    """
    An API that can be used in pdb to dump a node_schedule.
    Right mainly dump the read/write dependencies but can add more as needed.
    """
    from torch._inductor.codegen.simd import DisableReduction, EnableReduction
    from torch._inductor.scheduler import SchedulerNode

    print(f"Node schedule with {len(node_schedule)} nodes")
    for idx, node in enumerate(node_schedule):
        print(f" {idx:3}:")
        if node is EnableReduction:
            print("enable reduction")
        elif node is DisableReduction:
            print("disable reduction")
        elif isinstance(node, SchedulerNode):
            is_red = node.is_reduction()
            print(f"{'red' if is_red else 'pw'} scheduler node")
            if is_red:
                assert node.node is not None
                print(f"original reduction hint {node.node.data.reduction_hint}")  # type: ignore[attr-defined]
            print("ReadDep:")
            for dep in node.read_writes.reads:
                print(dep)
            print("WriteDep:")
            for dep in node.read_writes.writes:
                print(dep)
        else:
            raise RuntimeError(f"Unrecognized node type: {type(node)}")


def tensor_is_aligned(tensor: torch.Tensor):
    # See Note: [Input Alignment handling in Inductor]
    # Right now, we don't try to guard on the alignment of the storage offset.
    # When this comment was written, non-symbolic storage_offsets are not guarded on
    # but symbolic storage_offsets are. For consistency, we suppress guard creation
    # upon performing this check: that ensures that we don't add recompiles when we
    # add this logic.
    return (
        tensor.storage_offset() * get_dtype_size(tensor.dtype)
    ) % GPU_ALIGN_BYTES == 0


def should_assume_input_aligned(example_input: torch.Tensor):
    # See Note: [Input Alignment handling in Inductor]

    # right now, we only care about alignment for cuda tensors.
    if not is_gpu(example_input.device.type):
        return False
    return config.assume_aligned_inputs or tensor_is_aligned(example_input)


def maybe_get_suppress_shape_guards_ctx():
    # Try to get TracingContext.try_get().fake_mode.shape_env.suppress_guards()
    # If it's not available, return a nullcontext.

    # If we're dealing with cudagraphs, we might not have a tracing_context
    tracing_context = torch._guards.TracingContext.try_get()
    if not tracing_context:
        return contextlib.nullcontext()

    # In standalone inductor compile mode, we might not have a shape_env attached to the fake mode
    shape_env = tracing_context.fake_mode.shape_env
    if not shape_env:
        return contextlib.nullcontext()

    return shape_env.suppress_guards()


def run_and_get_cpp_code(fn, *args, **kwargs):
    # We use the patch context manager instead of using it as a decorator.
    # In this way, we can ensure that the attribute is patched and unpatched correctly
    # even if this run_and_get_cpp_code function is called multiple times.
    with unittest.mock.patch.object(config, "debug", True):
        torch._dynamo.reset()
        import io
        import logging

        log_capture_string = io.StringIO()
        ch = logging.StreamHandler(log_capture_string)
        from torch._inductor.codecache import output_code_log

        output_code_log.addHandler(ch)
        prev_level = output_code_log.level
        output_code_log.setLevel(logging.DEBUG)
        result = fn(*args, **kwargs)
        s = log_capture_string.getvalue()
        output_code_log.setLevel(prev_level)
        output_code_log.removeHandler(ch)
    return result, s<|MERGE_RESOLUTION|>--- conflicted
+++ resolved
@@ -61,11 +61,8 @@
 
 from . import config
 from .runtime.runtime_utils import ceildiv as runtime_ceildiv
-<<<<<<< HEAD
-=======
 
 _IS_WINDOWS = sys.platform == "win32"
->>>>>>> e9d1c262
 
 log = logging.getLogger(__name__)
 
