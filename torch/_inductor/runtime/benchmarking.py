--- conflicted
+++ resolved
@@ -1,12 +1,8 @@
 import inspect
 import time
 from functools import cached_property, wraps
-<<<<<<< HEAD
+from itertools import chain
 from statistics import mean, median
-=======
-from itertools import chain
-from statistics import median
->>>>>>> 4a28811c
 from typing import Any, Callable, Dict, List, Tuple
 from typing_extensions import Concatenate, ParamSpec, Self, TypeVar
 
