# mypy: allow-untyped-defs
# This CPP JIT builder is designed to support both Windows and Linux OS.
# The design document please check this RFC: https://github.com/pytorch/pytorch/issues/124245

import copy
import errno
import functools
import json
import logging
import os
import platform
import re
import shlex
import shutil
import subprocess
import sys
import sysconfig
import warnings
from pathlib import Path
from typing import List, Sequence, Tuple, Union

import torch
from torch._inductor import config, exc
from torch._inductor.cpu_vec_isa import invalid_vec_isa, VecISA
from torch._inductor.runtime.runtime_utils import cache_dir

if config.is_fbcode():
    from triton.fb import build_paths  # noqa: F401

    from torch._inductor.fb.utils import (
        log_global_cache_errors,
        log_global_cache_stats,
        log_global_cache_vals,
        use_global_cache,
    )
else:

    def log_global_cache_errors(*args, **kwargs):
        pass

    def log_global_cache_stats(*args, **kwargs):
        pass

    def log_global_cache_vals(*args, **kwargs):
        pass

    def use_global_cache() -> bool:
        return False


# Windows need setup a temp dir to store .obj files.
_BUILD_TEMP_DIR = "CxxBuild"

# initialize variables for compilation
_IS_LINUX = sys.platform.startswith("linux")
_IS_MACOS = sys.platform.startswith("darwin")
_IS_WINDOWS = sys.platform == "win32"


log = logging.getLogger(__name__)


# =============================== toolchain ===============================
@functools.lru_cache(1)
def cpp_compiler_search(search: str) -> str:
    from torch._inductor.codecache import get_lock_dir, LOCK_TIMEOUT

    for cxx in search:
        try:
            if cxx is None:
                # gxx package is only available for Linux
                # according to https://anaconda.org/conda-forge/gxx/
                if sys.platform != "linux":
                    continue
                # Do not install GXX by default
                if not os.getenv("TORCH_INDUCTOR_INSTALL_GXX"):
                    continue
                from filelock import FileLock

                lock_dir = get_lock_dir()
                lock = FileLock(
                    os.path.join(lock_dir, "g++.lock"), timeout=LOCK_TIMEOUT
                )
                with lock:
                    cxx = install_gcc_via_conda()
            subprocess.check_output([cxx, "--version"])
            return cxx
        except (subprocess.SubprocessError, FileNotFoundError, ImportError):
            continue
    raise exc.InvalidCxxCompiler


def install_gcc_via_conda() -> str:
    """On older systems, this is a quick way to get a modern compiler"""
    prefix = os.path.join(cache_dir(), "gcc")
    cxx_path = os.path.join(prefix, "bin", "g++")
    if not os.path.exists(cxx_path):
        log.info("Downloading GCC via conda")
        conda = os.environ.get("CONDA_EXE", "conda")
        if conda is None:
            conda = shutil.which("conda")
        if conda is not None:
            subprocess.check_call(
                [
                    conda,
                    "create",
                    f"--prefix={prefix}",
                    "--channel=conda-forge",
                    "--quiet",
                    "-y",
                    "python=3.8",
                    "gxx",
                ],
                stdout=subprocess.PIPE,
            )
    return cxx_path


def get_cpp_compiler() -> str:
    if _IS_WINDOWS:
        compiler = os.environ.get("CXX", "cl")
    else:
        if config.is_fbcode():
            return build_paths.cc()
        if isinstance(config.cpp.cxx, (list, tuple)):
            search = tuple(config.cpp.cxx)
        else:
            search = (config.cpp.cxx,)
        compiler = cpp_compiler_search(search)
    return compiler


@functools.lru_cache(None)
def _is_apple_clang(cpp_compiler) -> bool:
    version_string = subprocess.check_output([cpp_compiler, "--version"]).decode("utf8")
    return "Apple" in version_string.splitlines()[0]


def _is_clang(cpp_compiler) -> bool:
    # Mac OS apple clang maybe named as gcc, need check compiler info.
    if sys.platform == "darwin":
        return _is_apple_clang(cpp_compiler)
    return bool(re.search(r"(clang|clang\+\+)", cpp_compiler))


def _is_gcc(cpp_compiler) -> bool:
    if sys.platform == "darwin" and _is_apple_clang(cpp_compiler):
        return False
    return bool(re.search(r"(gcc|g\+\+)", cpp_compiler))


@functools.lru_cache(None)
def is_gcc() -> bool:
    return _is_gcc(get_cpp_compiler())


@functools.lru_cache(None)
def is_clang() -> bool:
    return _is_clang(get_cpp_compiler())


@functools.lru_cache(None)
def is_apple_clang() -> bool:
    return _is_apple_clang(get_cpp_compiler())


def get_compiler_version_info(compiler: str) -> str:
    SUBPROCESS_DECODE_ARGS = ("oem",) if _IS_WINDOWS else ()
    env = os.environ.copy()
    env["LC_ALL"] = "C"  # Don't localize output
    try:
        version_string = subprocess.check_output(
            [compiler, "-v"], stderr=subprocess.STDOUT, env=env
        ).decode(*SUBPROCESS_DECODE_ARGS)
    except Exception as e:
        try:
            version_string = subprocess.check_output(
                [compiler, "--version"], stderr=subprocess.STDOUT, env=env
            ).decode(*SUBPROCESS_DECODE_ARGS)
        except Exception as e:
            return ""
    # Mutiple lines to one line string.
    version_string = version_string.replace("\r", "_")
    version_string = version_string.replace("\n", "_")
    return version_string


# =============================== cpp builder ===============================
def _append_list(dest_list: List[str], src_list: List[str]):
    for item in src_list:
        dest_list.append(copy.deepcopy(item))


def _remove_duplication_in_list(orig_list: List[str]) -> List[str]:
    new_list: List[str] = []
    for item in orig_list:
        if item not in new_list:
            new_list.append(item)
    return new_list


def _create_if_dir_not_exist(path_dir):
    if not os.path.exists(path_dir):
        try:
            Path(path_dir).mkdir(parents=True, exist_ok=True)
        except OSError as exc:  # Guard against race condition
            if exc.errno != errno.EEXIST:
                raise RuntimeError(  # noqa: TRY200 (Use `raise from`)
                    f"Fail to create path {path_dir}"
                )


def _remove_dir(path_dir):
    if os.path.exists(path_dir):
        for root, dirs, files in os.walk(path_dir, topdown=False):
            for name in files:
                file_path = os.path.join(root, name)
                os.remove(file_path)
            for name in dirs:
                dir_path = os.path.join(root, name)
                os.rmdir(dir_path)
        os.rmdir(path_dir)


def run_command_line(cmd_line, cwd=None):
    cmd = shlex.split(cmd_line)
    try:
        status = subprocess.check_output(args=cmd, cwd=cwd, stderr=subprocess.STDOUT)
    except subprocess.CalledProcessError as e:
        output = e.output.decode("utf-8")
        openmp_problem = "'omp.h' file not found" in output or "libomp" in output
        if openmp_problem and sys.platform == "darwin":
            instruction = (
                "\n\nOpenMP support not found. Please try one of the following solutions:\n"
                "(1) Set the `CXX` environment variable to a compiler other than Apple clang++/g++ "
                "that has builtin OpenMP support;\n"
                "(2) install OpenMP via conda: `conda install llvm-openmp`;\n"
                "(3) install libomp via brew: `brew install libomp`;\n"
                "(4) manually setup OpenMP and set the `OMP_PREFIX` environment variable to point to a path"
                " with `include/omp.h` under it."
            )
            output += instruction
        raise exc.CppCompileError(cmd, output) from e
    return status


class BuildOptionsBase:
    """
    This is the Base class for store cxx build options, as a template.
    Acturally, to build a cxx shared library. We just need to select a compiler
    and maintains the suitable args.
    """

    def __init__(self) -> None:
        self._compiler = ""
        self._definations: List[str] = []
        self._include_dirs: List[str] = []
        self._cflags: List[str] = []
        self._ldflags: List[str] = []
        self._libraries_dirs: List[str] = []
        self._libraries: List[str] = []
        # Some args is hard to abstract to OS compatable, passthough it directly.
        self._passthough_args: List[str] = []

        self._aot_mode: bool = False
        self._use_absolute_path: bool = False
        self._compile_only: bool = False

    def _remove_duplicate_options(self):
        self._definations = _remove_duplication_in_list(self._definations)
        self._include_dirs = _remove_duplication_in_list(self._include_dirs)
        self._cflags = _remove_duplication_in_list(self._cflags)
        self._ldflags = _remove_duplication_in_list(self._ldflags)
        self._libraries_dirs = _remove_duplication_in_list(self._libraries_dirs)
        self._libraries = _remove_duplication_in_list(self._libraries)
        self._passthough_args = _remove_duplication_in_list(self._passthough_args)

    def get_compiler(self) -> str:
        return self._compiler

    def get_definations(self) -> List[str]:
        return self._definations

    def get_include_dirs(self) -> List[str]:
        return self._include_dirs

    def get_cflags(self) -> List[str]:
        return self._cflags

    def get_ldflags(self) -> List[str]:
        return self._ldflags

    def get_libraries_dirs(self) -> List[str]:
        return self._libraries_dirs

    def get_libraries(self) -> List[str]:
        return self._libraries

    def get_passthough_args(self) -> List[str]:
        return self._passthough_args

    def get_aot_mode(self) -> bool:
        return self._aot_mode

    def get_use_absolute_path(self) -> bool:
        return self._use_absolute_path

    def get_compile_only(self) -> bool:
        return self._compile_only


def _get_warning_all_cflag(warning_all: bool = True) -> List[str]:
    if not _IS_WINDOWS:
        return ["Wall"] if warning_all else []
    else:
        return []


def _get_cpp_std_cflag(std_num: str = "c++17") -> List[str]:
    if _IS_WINDOWS:
        return [f"std:{std_num}"]
    else:
        return [f"std={std_num}"]


def _get_linux_cpp_cflags(cpp_compiler) -> List[str]:
    if not _IS_WINDOWS:
        cflags = ["Wno-unused-variable", "Wno-unknown-pragmas"]
        if _is_clang(cpp_compiler):
            cflags.append("Werror=ignored-optimization-argument")
        return cflags
    else:
        return []


def _get_optimization_cflags() -> List[str]:
    if _IS_WINDOWS:
        return ["O2"]
    else:
        cflags = ["O0", "g"] if config.aot_inductor.debug_compile else ["O3", "DNDEBUG"]
        cflags.append("ffast-math")
        cflags.append("fno-finite-math-only")

        if not config.cpp.enable_unsafe_math_opt_flag:
            cflags.append("fno-unsafe-math-optimizations")
        if not config.cpp.enable_floating_point_contract_flag:
            cflags.append("ffp-contract=off")

        if sys.platform != "darwin":
            # https://stackoverflow.com/questions/65966969/why-does-march-native-not-work-on-apple-m1
            # `-march=native` is unrecognized option on M1
            if not config.is_fbcode():
                if platform.machine() == "ppc64le":
                    cflags.append("mcpu=native")
                else:
                    cflags.append("march=native")

        return cflags


def _get_shared_cflag(compile_only: bool) -> List[str]:
    if _IS_WINDOWS:
        """
        MSVC `/MD` using python `ucrtbase.dll` lib as runtime.
        https://learn.microsoft.com/en-us/cpp/c-runtime-library/crt-library-features?view=msvc-170
        """
        SHARED_FLAG = ["DLL", "MD"]
    else:
        if compile_only:
            return ["fPIC"]
        if platform.system() == "Darwin" and "clang" in get_cpp_compiler():
            # This causes undefined symbols to behave the same as linux
            return ["shared", "fPIC", "undefined dynamic_lookup"]
        else:
            return ["shared", "fPIC"]

    return SHARED_FLAG


def get_cpp_options(
    cpp_compiler,
    compile_only: bool,
    warning_all: bool = True,
    extra_flags: Sequence[str] = (),
):
    definations: List[str] = []
    include_dirs: List[str] = []
    cflags: List[str] = []
    ldflags: List[str] = []
    libraries_dirs: List[str] = []
    libraries: List[str] = []
    passthough_args: List[str] = []

    cflags = (
        _get_shared_cflag(compile_only)
        + _get_optimization_cflags()
        + _get_warning_all_cflag(warning_all)
        + _get_cpp_std_cflag()
        + _get_linux_cpp_cflags(cpp_compiler)
    )

    passthough_args.append(" ".join(extra_flags))

    return (
        definations,
        include_dirs,
        cflags,
        ldflags,
        libraries_dirs,
        libraries,
        passthough_args,
    )


class CppOptions(BuildOptionsBase):
    """
    This class is inherited from BuildOptionsBase, and as cxx build options.
    This option need contains basic cxx build option, which contains:
    1. OS related args.
    2. Toolchains related args.
    3. Cxx standard related args.
    Note:
    1. This Options is good for assist modules build, such as x86_isa_help.
    """

    def __init__(
        self,
        compile_only: bool = False,
        warning_all: bool = True,
        extra_flags: Sequence[str] = (),
        use_absolute_path: bool = False,
    ) -> None:
        super().__init__()
        self._compiler = get_cpp_compiler()
        self._use_absolute_path = use_absolute_path
        self._compile_only = compile_only

        (
            definations,
            include_dirs,
            cflags,
            ldflags,
            libraries_dirs,
            libraries,
            passthough_args,
        ) = get_cpp_options(
            cpp_compiler=self._compiler,
            compile_only=compile_only,
            extra_flags=extra_flags,
            warning_all=warning_all,
        )

        _append_list(self._definations, definations)
        _append_list(self._include_dirs, include_dirs)
        _append_list(self._cflags, cflags)
        _append_list(self._ldflags, ldflags)
        _append_list(self._libraries_dirs, libraries_dirs)
        _append_list(self._libraries, libraries)
        _append_list(self._passthough_args, passthough_args)
        self._remove_duplicate_options()


def _get_glibcxx_abi_build_flags() -> List[str]:
    if not _IS_WINDOWS:
        return ["-D_GLIBCXX_USE_CXX11_ABI=" + str(int(torch._C._GLIBCXX_USE_CXX11_ABI))]
    else:
        return []


def _get_torch_cpp_wrapper_defination() -> List[str]:
    return ["TORCH_INDUCTOR_CPP_WRAPPER"]


def _use_custom_generated_macros() -> List[str]:
    return [" C10_USING_CUSTOM_GENERATED_MACROS"]


def _use_fb_internal_macros() -> List[str]:
    if not _IS_WINDOWS:
        if config.is_fbcode():
            fb_internal_macros = [
                "C10_USE_GLOG",
                "C10_USE_MINIMAL_GLOG",
                "C10_DISABLE_TENSORIMPL_EXTENSIBILITY",
            ]
            # TODO: this is to avoid FC breakage for fbcode. When using newly
            # generated model.so on an older verion of PyTorch, need to use
            # the v1 version for aoti_torch_create_tensor_from_blob
            create_tensor_from_blob_v1 = "AOTI_USE_CREATE_TENSOR_FROM_BLOB_V1"

            fb_internal_macros.append(create_tensor_from_blob_v1)

            # TODO: remove comments later:
            # Moved to _get_openmp_args
            # openmp_lib = build_paths.openmp_lib()
            # return [f"-Wp,-fopenmp {openmp_lib} {preprocessor_flags}"]
            return fb_internal_macros
        else:
            return []
    else:
        return []


def _setup_standard_sys_libs(
    cpp_compiler,
    aot_mode: bool,
    use_absolute_path: bool,
):
    from torch._inductor.codecache import _LINKER_SCRIPT

    cflags: List[str] = []
    include_dirs: List[str] = []
    passthough_args: List[str] = []
    if _IS_WINDOWS:
        return cflags, include_dirs, passthough_args

    if config.is_fbcode():
        cflags.append("nostdinc")
        include_dirs.append(build_paths.sleef())
        include_dirs.append(build_paths.cc_include())
        include_dirs.append(build_paths.libgcc())
        include_dirs.append(build_paths.libgcc_arch())
        include_dirs.append(build_paths.libgcc_backward())
        include_dirs.append(build_paths.glibc())
        include_dirs.append(build_paths.linux_kernel())
        include_dirs.append("include")

        if aot_mode and not use_absolute_path:
            linker_script = _LINKER_SCRIPT
        else:
            linker_script = os.path.basename(_LINKER_SCRIPT)

        if _is_clang(cpp_compiler):
            passthough_args.append(" --rtlib=compiler-rt")
            passthough_args.append(" -fuse-ld=lld")
            passthough_args.append(f" -Wl,--script={linker_script}")
            passthough_args.append(" -B" + build_paths.glibc_lib())
            passthough_args.append(" -L" + build_paths.glibc_lib())

    return cflags, include_dirs, passthough_args


@functools.lru_cache
def _cpp_prefix_path() -> str:
    from torch._inductor.codecache import write  # TODO

    path = Path(Path(__file__).parent).parent / "codegen/cpp_prefix.h"
    with path.open() as f:
        content = f.read()
        _, filename = write(
            content,
            "h",
        )
    return filename


def _get_build_args_of_chosen_isa(vec_isa: VecISA):
    macros = []
    build_flags = []
    if vec_isa != invalid_vec_isa:
        # Add Windows support later.
        for x in vec_isa.build_macro():
            macros.append(copy.deepcopy(x))

        build_flags = [vec_isa.build_arch_flags()]

        if config.is_fbcode():
            cap = str(vec_isa).upper()
            macros = [
                f"CPU_CAPABILITY={cap}",
                f"CPU_CAPABILITY_{cap}",
                f"HAVE_{cap}_CPU_DEFINITION",
            ]

    return macros, build_flags


def _get_torch_related_args(include_pytorch: bool, aot_mode: bool):
    from torch.utils.cpp_extension import _TORCH_PATH, TORCH_LIB_PATH

    include_dirs = [
        os.path.join(_TORCH_PATH, "include"),
        os.path.join(_TORCH_PATH, "include", "torch", "csrc", "api", "include"),
        # Some internal (old) Torch headers don't properly prefix their includes,
        # so we need to pass -Itorch/lib/include/TH as well.
        os.path.join(_TORCH_PATH, "include", "TH"),
        os.path.join(_TORCH_PATH, "include", "THC"),
    ]
    libraries_dirs = [TORCH_LIB_PATH]
    libraries = []
    if sys.platform != "darwin" and not config.is_fbcode():
        libraries = ["torch", "torch_cpu"]
        if not aot_mode:
            libraries.append("torch_python")

    if _IS_WINDOWS:
        libraries.append("sleef")

    # Unconditionally import c10 for non-abi-compatible mode to use TORCH_CHECK - See PyTorch #108690
    if not config.abi_compatible:
        libraries.append("c10")
        libraries_dirs.append(TORCH_LIB_PATH)

    return include_dirs, libraries_dirs, libraries


def _get_python_include_dirs():
    include_dir = Path(sysconfig.get_path("include"))
    # On Darwin Python executable from a framework can return
    # non-existing /Library/Python/... include path, in which case
    # one should use Headers folder from the framework
    if not include_dir.exists() and platform.system() == "Darwin":
        std_lib = Path(sysconfig.get_path("stdlib"))
        include_dir = (std_lib.parent.parent / "Headers").absolute()
    if not (include_dir / "Python.h").exists():
        warnings.warn(f"Can't find Python.h in {str(include_dir)}")
    return [str(include_dir)]


def _get_python_related_args():
    python_include_dirs = _get_python_include_dirs()
    python_include_path = sysconfig.get_path(
        "include", scheme="nt" if _IS_WINDOWS else "posix_prefix"
    )
    if python_include_path is not None:
        python_include_dirs.append(python_include_path)

    if _IS_WINDOWS:
        python_path = os.path.dirname(sys.executable)
        python_lib_path = [os.path.join(python_path, "libs")]
    else:
        python_lib_path = [sysconfig.get_config_var("LIBDIR")]

    if config.is_fbcode():
        python_include_dirs.append(build_paths.python())

    return python_include_dirs, python_lib_path


@functools.lru_cache(None)
def is_conda_llvm_openmp_installed() -> bool:
    try:
        command = "conda list llvm-openmp --json"
        output = subprocess.check_output(command.split()).decode("utf8")
        return len(json.loads(output)) > 0
    except subprocess.SubprocessError:
        return False


@functools.lru_cache(None)
def homebrew_libomp() -> Tuple[bool, str]:
    try:
        # check if `brew` is installed
        subprocess.check_output(["which", "brew"])
        # get the location of `libomp` if it is installed
        # this is the location that `libomp` **would** be installed
        # see https://github.com/Homebrew/brew/issues/10261#issuecomment-756563567 for details
        libomp_path = (
            subprocess.check_output(["brew", "--prefix", "libomp"])
            .decode("utf8")
            .strip()
        )
        # check if `libomp` is installed
        omp_available = os.path.exists(libomp_path)
        return omp_available, libomp_path
    except subprocess.SubprocessError:
        return False, ""


def _get_openmp_args(cpp_compiler):
    cflags: List[str] = []
    ldflags: List[str] = []
    include_dir_paths: List[str] = []
    lib_dir_paths: List[str] = []
    libs: List[str] = []
    passthough_args: List[str] = []
    if _IS_MACOS:
        # Per https://mac.r-project.org/openmp/ right way to pass `openmp` flags to MacOS is via `-Xclang`
        cflags.append("Xclang")
        cflags.append("fopenmp")

        # only Apple builtin compilers (Apple Clang++) require openmp
        omp_available = not _is_apple_clang(cpp_compiler)

        # check the `OMP_PREFIX` environment first
        omp_prefix = os.getenv("OMP_PREFIX")
        if omp_prefix is not None:
            header_path = os.path.join(omp_prefix, "include", "omp.h")
            valid_env = os.path.exists(header_path)
            if valid_env:
                include_dir_paths.append(os.path.join(omp_prefix, "include"))
                lib_dir_paths.append(os.path.join(omp_prefix, "lib"))
            else:
                warnings.warn("environment variable `OMP_PREFIX` is invalid.")
            omp_available = omp_available or valid_env

        if not omp_available:
            libs.append("omp")

        # prefer to use openmp from `conda install llvm-openmp`
        conda_prefix = os.getenv("CONDA_PREFIX")
        if not omp_available and conda_prefix is not None:
            omp_available = is_conda_llvm_openmp_installed()
            if omp_available:
                conda_lib_path = os.path.join(conda_prefix, "lib")
                include_dir_paths.append(os.path.join(conda_prefix, "include"))
                lib_dir_paths.append(conda_lib_path)
                # Prefer Intel OpenMP on x86 machine
                if os.uname().machine == "x86_64" and os.path.exists(
                    os.path.join(conda_lib_path, "libiomp5.dylib")
                ):
                    libs.append("iomp5")

        # next, try to use openmp from `brew install libomp`
        if not omp_available:
            omp_available, libomp_path = homebrew_libomp()
            if omp_available:
                include_dir_paths.append(os.path.join(libomp_path, "include"))
                lib_dir_paths.append(os.path.join(libomp_path, "lib"))

        # if openmp is still not available, we let the compiler to have a try,
        # and raise error together with instructions at compilation error later
    elif _IS_WINDOWS:
        # /openmp, /openmp:llvm
        # llvm on Windows, new openmp: https://devblogs.microsoft.com/cppblog/msvc-openmp-update/
        # msvc openmp: https://learn.microsoft.com/zh-cn/cpp/build/reference/openmp-enable-openmp-2-0-support?view=msvc-170
        cflags.append("openmp")
        cflags.append("openmp:experimental")  # MSVC CL
    else:
        if config.is_fbcode():
            include_dir_paths.append(build_paths.openmp())

            openmp_lib = build_paths.openmp_lib()
            fb_openmp_extra_flags = f"-Wp,-fopenmp {openmp_lib}"
            passthough_args.append(fb_openmp_extra_flags)

            libs.append("omp")
        else:
            if _is_clang(cpp_compiler):
                # TODO: fix issue, can't find omp.h
                cflags.append("fopenmp")
                libs.append("gomp")
            else:
                cflags.append("fopenmp")
                libs.append("gomp")

    return cflags, ldflags, include_dir_paths, lib_dir_paths, libs, passthough_args


def get_mmap_self_macro(use_mmap_weights: bool) -> List[str]:
    macros = []
    if use_mmap_weights:
        macros.append(" USE_MMAP_SELF")
    return macros


def get_cpp_torch_options(
    cpp_compiler,
    vec_isa: VecISA,
    include_pytorch: bool,
    aot_mode: bool,
    compile_only: bool,
    use_absolute_path: bool,
    use_mmap_weights: bool,
):
    definations: List[str] = []
    include_dirs: List[str] = []
    cflags: List[str] = []
    ldflags: List[str] = []
    libraries_dirs: List[str] = []
    libraries: List[str] = []
    passthough_args: List[str] = []

    torch_cpp_wrapper_definations = _get_torch_cpp_wrapper_defination()
    use_custom_generated_macros_definations = _use_custom_generated_macros()

    (
        sys_libs_cflags,
        sys_libs_include_dirs,
        sys_libs_passthough_args,
    ) = _setup_standard_sys_libs(cpp_compiler, aot_mode, use_absolute_path)

    isa_macros, isa_ps_args_build_flags = _get_build_args_of_chosen_isa(vec_isa)

    (
        torch_include_dirs,
        torch_libraries_dirs,
        torch_libraries,
    ) = _get_torch_related_args(include_pytorch=include_pytorch, aot_mode=aot_mode)

    python_include_dirs, python_libraries_dirs = _get_python_related_args()

    (
        omp_cflags,
        omp_ldflags,
        omp_include_dir_paths,
        omp_lib_dir_paths,
        omp_lib,
        omp_passthough_args,
    ) = _get_openmp_args(cpp_compiler)

    cxx_abi_passthough_args = _get_glibcxx_abi_build_flags()
    fb_macro_passthough_args = _use_fb_internal_macros()

    mmap_self_macros = get_mmap_self_macro(use_mmap_weights)

    definations = (
        torch_cpp_wrapper_definations
        + use_custom_generated_macros_definations
        + isa_macros
        + fb_macro_passthough_args
        + mmap_self_macros
    )
    include_dirs = (
        sys_libs_include_dirs
        + python_include_dirs
        + torch_include_dirs
        + omp_include_dir_paths
    )
    cflags = sys_libs_cflags + omp_cflags
    ldflags = omp_ldflags
    libraries_dirs = python_libraries_dirs + torch_libraries_dirs + omp_lib_dir_paths
    libraries = torch_libraries + omp_lib
    passthough_args = (
        sys_libs_passthough_args
        + isa_ps_args_build_flags
        + cxx_abi_passthough_args
        + omp_passthough_args
    )

    return (
        definations,
        include_dirs,
        cflags,
        ldflags,
        libraries_dirs,
        libraries,
        passthough_args,
    )


class CppTorchOptions(CppOptions):
    """
    This class is inherited from CppTorchOptions, which automatic contains
    base cxx build options. And then it will maintains torch related build
    args.
    1. Torch include_directories, libraries, libraries_directories.
    2. Python include_directories, libraries, libraries_directories.
    3. OpenMP related.
    4. Torch MACROs.
    5. MISC
    """

    def __init__(
        self,
        vec_isa: VecISA,
        include_pytorch: bool = False,
        warning_all: bool = True,
        aot_mode: bool = False,
        compile_only: bool = False,
        use_absolute_path: bool = False,
        use_mmap_weights: bool = False,
        shared: bool = True,
        extra_flags: Sequence[str] = (),
    ) -> None:
        super().__init__(
            compile_only=compile_only,
            warning_all=warning_all,
            extra_flags=extra_flags,
            use_absolute_path=use_absolute_path,
        )

        self._aot_mode = aot_mode

        (
            torch_definations,
            torch_include_dirs,
            torch_cflags,
            torch_ldflags,
            torch_libraries_dirs,
            torch_libraries,
            torch_passthough_args,
        ) = get_cpp_torch_options(
            cpp_compiler=self._compiler,
            vec_isa=vec_isa,
            include_pytorch=include_pytorch,
            aot_mode=aot_mode,
            compile_only=compile_only,
            use_absolute_path=use_absolute_path,
            use_mmap_weights=use_mmap_weights,
        )

        if compile_only:
            torch_libraries_dirs = []
            torch_libraries = []

        _append_list(self._definations, torch_definations)
        _append_list(self._include_dirs, torch_include_dirs)
        _append_list(self._cflags, torch_cflags)
        _append_list(self._ldflags, torch_ldflags)
        _append_list(self._libraries_dirs, torch_libraries_dirs)
        _append_list(self._libraries, torch_libraries)
        _append_list(self._passthough_args, torch_passthough_args)
        self._remove_duplicate_options()


def _set_gpu_runtime_env() -> None:
    if (
        config.is_fbcode()
        and torch.version.hip is None
        and "CUDA_HOME" not in os.environ
        and "CUDA_PATH" not in os.environ
    ):
        os.environ["CUDA_HOME"] = build_paths.cuda()


def _transform_cuda_paths(lpaths):
    # This handles two cases:
    # 1. Meta internal cuda-12 where libs are in lib/cuda-12 and lib/cuda-12/stubs
    # 2. Linux machines may have CUDA installed under either lib64/ or lib/
    for i, path in enumerate(lpaths):
        if (
            "CUDA_HOME" in os.environ
            and path.startswith(os.environ["CUDA_HOME"])
            and not os.path.exists(f"{path}/libcudart_static.a")
        ):
            for root, dirs, files in os.walk(path):
                if "libcudart_static.a" in files:
                    lpaths[i] = os.path.join(path, root)
                    lpaths.append(os.path.join(lpaths[i], "stubs"))
                    break


def get_cpp_torch_cuda_options(cuda: bool, aot_mode: bool = False):
    definations: List[str] = []
    include_dirs: List[str] = []
    cflags: List[str] = []
    ldflags: List[str] = []
    libraries_dirs: List[str] = []
    libraries: List[str] = []
    passthough_args: List[str] = []
<<<<<<< HEAD

=======
>>>>>>> 3f031b96
    if (
        config.is_fbcode()
        and "CUDA_HOME" not in os.environ
        and "CUDA_PATH" not in os.environ
    ):
        os.environ["CUDA_HOME"] = build_paths.cuda()

    from torch.utils import cpp_extension

    include_dirs = cpp_extension.include_paths(cuda)
    libraries_dirs = cpp_extension.library_paths(cuda)

    if cuda:
        definations.append(" USE_ROCM" if torch.version.hip else " USE_CUDA")

        if torch.version.hip is not None:
            if config.is_fbcode():
                libraries += ["amdhip64"]
            else:
                libraries += ["c10_hip", "torch_hip"]
                definations.append(" __HIP_PLATFORM_AMD__")
        else:
            if config.is_fbcode():
                libraries += ["cuda"]
            else:
                if config.is_fbcode():
                    libraries += ["cuda"]
                else:
                    libraries += ["c10_cuda", "cuda", "torch_cuda"]

    if aot_mode:
<<<<<<< HEAD
        cpp_prefix_include_dir = [f"{os.path.dirname(_cpp_prefix_path())}"]
        include_dirs += cpp_prefix_include_dir
=======
        if config.is_fbcode():
            from torch._inductor.codecache import cpp_prefix_path

            cpp_prefix_include_dir = [f"{os.path.dirname(cpp_prefix_path())}"]
            include_dirs += cpp_prefix_include_dir
>>>>>>> 3f031b96

        if cuda and torch.version.hip is None:
            _transform_cuda_paths(libraries_dirs)

    if config.is_fbcode():
        if torch.version.hip is not None:
            include_dirs.append(os.path.join(build_paths.rocm(), "include"))
        else:
            include_dirs.append(os.path.join(build_paths.cuda(), "include"))

    if aot_mode and cuda and config.is_fbcode():
        if torch.version.hip is None:
            # TODO: make static link better on Linux.
            passthough_args = ["-Wl,-Bstatic -lcudart_static -Wl,-Bdynamic"]

    return (
        definations,
        include_dirs,
        cflags,
        ldflags,
        libraries_dirs,
        libraries,
        passthough_args,
    )


class CppTorchCudaOptions(CppTorchOptions):
    """
    This class is inherited from CppTorchOptions, which automatic contains
    base cxx build options and torch common build options. And then it will
    maintains cuda device related build args.
    """

    def __init__(
        self,
        vec_isa: VecISA,
        include_pytorch: bool = False,
        cuda: bool = True,
        aot_mode: bool = False,
        compile_only: bool = False,
        use_absolute_path: bool = False,
        use_mmap_weights: bool = False,
        shared: bool = True,
        extra_flags: Sequence[str] = (),
    ) -> None:
        super().__init__(
            vec_isa=vec_isa,
            include_pytorch=include_pytorch,
            aot_mode=aot_mode,
            compile_only=compile_only,
            use_absolute_path=use_absolute_path,
            use_mmap_weights=use_mmap_weights,
            extra_flags=extra_flags,
        )

        cuda_definations: List[str] = []
        cuda_include_dirs: List[str] = []
        cuda_cflags: List[str] = []
        cuda_ldflags: List[str] = []
        cuda_libraries_dirs: List[str] = []
        cuda_libraries: List[str] = []
        cuda_passthough_args: List[str] = []

        (
            cuda_definations,
            cuda_include_dirs,
            cuda_cflags,
            cuda_ldflags,
            cuda_libraries_dirs,
            cuda_libraries,
            cuda_passthough_args,
        ) = get_cpp_torch_cuda_options(cuda=cuda, aot_mode=aot_mode)

        if compile_only:
            cuda_libraries_dirs = []
            cuda_libraries = []

        _append_list(self._definations, cuda_definations)
        _append_list(self._include_dirs, cuda_include_dirs)
        _append_list(self._cflags, cuda_cflags)
        _append_list(self._ldflags, cuda_ldflags)
        _append_list(self._libraries_dirs, cuda_libraries_dirs)
        _append_list(self._libraries, cuda_libraries)
        _append_list(self._passthough_args, cuda_passthough_args)
        self._remove_duplicate_options()


def get_name_and_dir_from_output_file_path(
    aot_mode: bool, use_absolute_path: bool, file_path: str
):
    name_and_ext = os.path.basename(file_path)
    name, ext = os.path.splitext(name_and_ext)
    dir = os.path.dirname(file_path)

    if config.is_fbcode():
        if not (aot_mode and not use_absolute_path):
            dir = "."
    return name, dir


class CppBuilder:
    """
    CppBuilder is a cpp jit builder, and it supports both Windows, Linux and MacOS.
    Args:
        name:
            1. Build target name, the final target file will append extension type automatically.
            2. Due to the CppBuilder is supports mutliple OS, it will maintains ext for OS difference.
        sources:
            Source code file list to be built.
        BuildOption:
            Build options to the builder.
        output_dir:
            1. The output_dir the taget file will output to.
            2. The default value is empty string, and then the use current dir as output dir.
            3. Final target file: output_dir/name.ext
    """

    def __get_python_module_ext(self) -> str:
        SHARED_LIB_EXT = ".pyd" if _IS_WINDOWS else ".so"
        return SHARED_LIB_EXT

    def __get_object_ext(self) -> str:
        EXT = ".obj" if _IS_WINDOWS else ".o"
        return EXT

    def __init__(
        self,
        name: str,
        sources: Union[str, List[str]],
        BuildOption: BuildOptionsBase,
        output_dir: str = "",
    ) -> None:
        self._compiler = ""
        self._cflags_args = ""
        self._definations_args = ""
        self._include_dirs_args = ""
        self._ldflags_args = ""
        self._libraries_dirs_args = ""
        self._libraries_args = ""
        self._passthough_parameters_args = ""

        self._output_dir = ""
        self._target_file = ""

        self._use_absolute_path: bool = False

        self._name = name

        # Code start here, initial self internal veriables firstly.
        self._compiler = BuildOption.get_compiler()
        self._use_absolute_path = BuildOption.get_use_absolute_path()

        if len(output_dir) == 0:
            self._output_dir = os.path.dirname(os.path.abspath(__file__))
        else:
            self._output_dir = output_dir

        self._compile_only = BuildOption.get_compile_only()
        file_ext = (
            self.__get_object_ext()
            if self._compile_only
            else self.__get_python_module_ext()
        )
        self._target_file = os.path.join(self._output_dir, f"{self._name}{file_ext}")

        if isinstance(sources, str):
            sources = [sources]

        if config.is_fbcode():
            if BuildOption.get_aot_mode() and not self._use_absolute_path:
                inp_name = sources
                # output process @ get_name_and_dir_from_output_file_path
            else:
                # We need to copy any absolute-path torch includes
                inp_name = [os.path.basename(i) for i in sources]
                self._target_file = os.path.basename(self._target_file)

            self._sources_args = " ".join(inp_name)
        else:
            self._sources_args = " ".join(sources)

        for cflag in BuildOption.get_cflags():
            if _IS_WINDOWS:
                self._cflags_args += f"/{cflag} "
            else:
                self._cflags_args += f"-{cflag} "

        for defination in BuildOption.get_definations():
            if _IS_WINDOWS:
                self._definations_args += f"/D {defination} "
            else:
                self._definations_args += f"-D {defination} "

        for inc_dir in BuildOption.get_include_dirs():
            if _IS_WINDOWS:
                self._include_dirs_args += f"/I {inc_dir} "
            else:
                self._include_dirs_args += f"-I{inc_dir} "

        for ldflag in BuildOption.get_ldflags():
            if _IS_WINDOWS:
                self._ldflags_args += f"/{ldflag} "
            else:
                self._ldflags_args += f"-{ldflag} "

        for lib_dir in BuildOption.get_libraries_dirs():
            if _IS_WINDOWS:
                self._libraries_dirs_args += f'/LIBPATH:"{lib_dir}" '
            else:
                self._libraries_dirs_args += f"-L{lib_dir} "

        for lib in BuildOption.get_libraries():
            if _IS_WINDOWS:
                self._libraries_args += f'"{lib}.lib" '
            else:
                self._libraries_args += f"-l{lib} "

        for passthough_arg in BuildOption.get_passthough_args():
            self._passthough_parameters_args += f"{passthough_arg} "

    def get_command_line(self) -> str:
        def format_build_command(
            compiler,
            sources,
            include_dirs_args,
            definations_args,
            cflags_args,
            ldflags_args,
            libraries_args,
            libraries_dirs_args,
            passthougn_args,
            target_file,
        ):
            if _IS_WINDOWS:
                # https://learn.microsoft.com/en-us/cpp/build/walkthrough-compile-a-c-program-on-the-command-line?view=msvc-1704
                # https://stackoverflow.com/a/31566153
                cmd = (
                    f"{compiler} {include_dirs_args} {definations_args} {cflags_args} {sources} "
                    f"{passthougn_args} /LD /Fe{target_file} /link {libraries_dirs_args} {libraries_args} {ldflags_args} "
                )
                cmd = cmd.replace("\\", "/")
            else:
                compile_only_arg = "-c" if self._compile_only else ""
                cmd = re.sub(
                    r"[ \n]+",
                    " ",
                    f"""
                    {compiler} {sources} {definations_args} {cflags_args} {include_dirs_args}
                    {passthougn_args} {ldflags_args} {libraries_args} {libraries_dirs_args} {compile_only_arg} -o {target_file}
                    """,
                ).strip()
            return cmd

        command_line = format_build_command(
            compiler=self._compiler,
            sources=self._sources_args,
            include_dirs_args=self._include_dirs_args,
            definations_args=self._definations_args,
            cflags_args=self._cflags_args,
            ldflags_args=self._ldflags_args,
            libraries_args=self._libraries_args,
            libraries_dirs_args=self._libraries_dirs_args,
            passthougn_args=self._passthough_parameters_args,
            target_file=self._target_file,
        )
        return command_line

    def get_target_file_path(self):
        return self._target_file

    def build(self) -> Tuple[int, str]:
        """
        It is must need a temperary directory to store object files in Windows.
        After build completed, delete the temperary directory to save disk space.
        """
        _create_if_dir_not_exist(self._output_dir)
        _build_tmp_dir = os.path.join(
            self._output_dir, f"{self._name}_{_BUILD_TEMP_DIR}"
        )
        _create_if_dir_not_exist(_build_tmp_dir)

        build_cmd = self.get_command_line()

        status = run_command_line(build_cmd, cwd=_build_tmp_dir)

        _remove_dir(_build_tmp_dir)
        return status, self._target_file<|MERGE_RESOLUTION|>--- conflicted
+++ resolved
@@ -540,20 +540,6 @@
     return cflags, include_dirs, passthough_args
 
 
-@functools.lru_cache
-def _cpp_prefix_path() -> str:
-    from torch._inductor.codecache import write  # TODO
-
-    path = Path(Path(__file__).parent).parent / "codegen/cpp_prefix.h"
-    with path.open() as f:
-        content = f.read()
-        _, filename = write(
-            content,
-            "h",
-        )
-    return filename
-
-
 def _get_build_args_of_chosen_isa(vec_isa: VecISA):
     macros = []
     build_flags = []
@@ -853,7 +839,7 @@
 
     def __init__(
         self,
-        vec_isa: VecISA,
+        vec_isa: VecISA = invalid_vec_isa,
         include_pytorch: bool = False,
         warning_all: bool = True,
         aot_mode: bool = False,
@@ -939,10 +925,6 @@
     libraries_dirs: List[str] = []
     libraries: List[str] = []
     passthough_args: List[str] = []
-<<<<<<< HEAD
-
-=======
->>>>>>> 3f031b96
     if (
         config.is_fbcode()
         and "CUDA_HOME" not in os.environ
@@ -950,6 +932,7 @@
     ):
         os.environ["CUDA_HOME"] = build_paths.cuda()
 
+    _set_gpu_runtime_env()
     from torch.utils import cpp_extension
 
     include_dirs = cpp_extension.include_paths(cuda)
@@ -974,16 +957,11 @@
                     libraries += ["c10_cuda", "cuda", "torch_cuda"]
 
     if aot_mode:
-<<<<<<< HEAD
-        cpp_prefix_include_dir = [f"{os.path.dirname(_cpp_prefix_path())}"]
-        include_dirs += cpp_prefix_include_dir
-=======
         if config.is_fbcode():
             from torch._inductor.codecache import cpp_prefix_path
 
             cpp_prefix_include_dir = [f"{os.path.dirname(cpp_prefix_path())}"]
             include_dirs += cpp_prefix_include_dir
->>>>>>> 3f031b96
 
         if cuda and torch.version.hip is None:
             _transform_cuda_paths(libraries_dirs)
@@ -1019,7 +997,7 @@
 
     def __init__(
         self,
-        vec_isa: VecISA,
+        vec_isa: VecISA = invalid_vec_isa,
         include_pytorch: bool = False,
         cuda: bool = True,
         aot_mode: bool = False,
@@ -1072,15 +1050,26 @@
 
 
 def get_name_and_dir_from_output_file_path(
-    aot_mode: bool, use_absolute_path: bool, file_path: str
+    file_path: str,
 ):
+    """
+    This function help prepare parameters to new cpp_builder.
+    Example:
+        input_code: /tmp/tmpof1n5g7t/5c/c5crkkcdvhdxpktrmjxbqkqyq5hmxpqsfza4pxcf3mwk42lphygc.cpp
+        name, dir = get_name_and_dir_from_output_file_path(input_code)
+    Run result:
+        name = c5crkkcdvhdxpktrmjxbqkqyq5hmxpqsfza4pxcf3mwk42lphygc
+        dir = /tmp/tmpof1n5g7t/5c/
+
+    put 'name' and 'dir' to CppBuilder's 'name' and 'output_dir'.
+    CppBuilder --> get_target_file_path will format output path accoding OS:
+    Linux: /tmp/tmppu87g3mm/zh/czhwiz4z7ca7ep3qkxenxerfjxy42kehw6h5cjk6ven4qu4hql4i.so
+    Windows: [Windows temp path]/tmppu87g3mm/zh/czhwiz4z7ca7ep3qkxenxerfjxy42kehw6h5cjk6ven4qu4hql4i.dll
+    """
     name_and_ext = os.path.basename(file_path)
     name, ext = os.path.splitext(name_and_ext)
     dir = os.path.dirname(file_path)
 
-    if config.is_fbcode():
-        if not (aot_mode and not use_absolute_path):
-            dir = "."
     return name, dir
 
 
@@ -1129,17 +1118,23 @@
         self._target_file = ""
 
         self._use_absolute_path: bool = False
+        self._aot_mode: bool = False
 
         self._name = name
 
         # Code start here, initial self internal veriables firstly.
         self._compiler = BuildOption.get_compiler()
         self._use_absolute_path = BuildOption.get_use_absolute_path()
-
+        self._aot_mode = BuildOption.get_aot_mode()
+
+        """
+        TODO: validate and remove:
         if len(output_dir) == 0:
             self._output_dir = os.path.dirname(os.path.abspath(__file__))
         else:
             self._output_dir = output_dir
+        """
+        self._output_dir = output_dir
 
         self._compile_only = BuildOption.get_compile_only()
         file_ext = (
@@ -1153,7 +1148,7 @@
             sources = [sources]
 
         if config.is_fbcode():
-            if BuildOption.get_aot_mode() and not self._use_absolute_path:
+            if self._aot_mode and not self._use_absolute_path:
                 inp_name = sources
                 # output process @ get_name_and_dir_from_output_file_path
             else:
