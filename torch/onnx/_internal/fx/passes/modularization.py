--- conflicted
+++ resolved
@@ -5,32 +5,10 @@
 import collections
 import copy
 import operator
-<<<<<<< HEAD
-from typing import (
-    Any,
-    Dict,
-    Final,
-    Generator,
-    Iterator,
-    List,
-    Optional,
-    Sequence,
-    Set,
-    Tuple,
-    Union,
-)
+from typing import Any, Dict, Final, Generator, Iterator, Sequence, Tuple
 
 import torch
 import torch.fx
-from torch.onnx._internal import _beartype
-=======
-
-from typing import Any, Dict, Final, Generator, Iterator, Sequence, Tuple
-
-import torch
-import torch.fx
-
->>>>>>> 4da1c75c
 from torch.onnx._internal.fx import _pass, diagnostics
 from torch.utils import _pytree as pytree
 
